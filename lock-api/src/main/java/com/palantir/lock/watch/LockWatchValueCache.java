/*
 * (c) Copyright 2021 Palantir Technologies Inc. All rights reserved.
 *
 * Licensed under the Apache License, Version 2.0 (the "License");
 * you may not use this file except in compliance with the License.
 * You may obtain a copy of the License at
 *
 *     http://www.apache.org/licenses/LICENSE-2.0
 *
 * Unless required by applicable law or agreed to in writing, software
 * distributed under the License is distributed on an "AS IS" BASIS,
 * WITHOUT WARRANTIES OR CONDITIONS OF ANY KIND, either express or implied.
 * See the License for the specific language governing permissions and
 * limitations under the License.
 */

package com.palantir.lock.watch;

import java.util.Set;

public interface LockWatchValueCache {
    void processStartTransactions(Set<Long> startTimestamps);

    void updateCacheAndRemoveTransactionState(Set<Long> startTimestamps);

<<<<<<< HEAD
    void removeTransactionStateFromCache(long startTimestamp);

    void verifySerializableReads(long timestamp);
=======
    void removeTransactionState(long startTimestamp);
>>>>>>> 27995b1b
}<|MERGE_RESOLUTION|>--- conflicted
+++ resolved
@@ -23,11 +23,7 @@
 
     void updateCacheAndRemoveTransactionState(Set<Long> startTimestamps);
 
-<<<<<<< HEAD
-    void removeTransactionStateFromCache(long startTimestamp);
+    void removeTransactionState(long startTimestamp);
 
     void verifySerializableReads(long timestamp);
-=======
-    void removeTransactionState(long startTimestamp);
->>>>>>> 27995b1b
 }