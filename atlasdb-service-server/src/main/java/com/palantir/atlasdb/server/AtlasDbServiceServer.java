--- conflicted
+++ resolved
@@ -84,11 +84,8 @@
                         .sweep(ImmutableSweepConfig.builder().enabled(false).build())
                         .build()))
                 .registrar(environment.jersey()::register)
-<<<<<<< HEAD
                 .schemas(ImmutableSet.of(TodoSchema.getSchema()))
-=======
                 .userAgent("AtlasDbServiceServer")
->>>>>>> 820d0da1
                 .buildSerializable();
 
 
