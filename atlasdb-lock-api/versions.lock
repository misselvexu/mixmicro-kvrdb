--- conflicted
+++ resolved
@@ -336,17 +336,16 @@
                 "com.palantir.atlasdb:atlasdb-api"
             ]
         },
-<<<<<<< HEAD
+        "org.apache.commons:commons-math3": {
+            "locked": "3.2",
+            "transitive": [
+                "com.palantir.atlasdb:atlasdb-commons"
+            ]
+        },
         "org.jvnet:animal-sniffer-annotation": {
             "locked": "1.0",
             "transitive": [
                 "com.netflix.feign:feign-core"
-=======
-        "org.apache.commons:commons-math3": {
-            "locked": "3.2",
-            "transitive": [
-                "com.palantir.atlasdb:atlasdb-commons"
->>>>>>> 1e32e9dc
             ]
         },
         "org.slf4j:slf4j-api": {
@@ -700,17 +699,16 @@
                 "com.palantir.atlasdb:atlasdb-api"
             ]
         },
-<<<<<<< HEAD
+        "org.apache.commons:commons-math3": {
+            "locked": "3.2",
+            "transitive": [
+                "com.palantir.atlasdb:atlasdb-commons"
+            ]
+        },
         "org.jvnet:animal-sniffer-annotation": {
             "locked": "1.0",
             "transitive": [
                 "com.netflix.feign:feign-core"
-=======
-        "org.apache.commons:commons-math3": {
-            "locked": "3.2",
-            "transitive": [
-                "com.palantir.atlasdb:atlasdb-commons"
->>>>>>> 1e32e9dc
             ]
         },
         "org.slf4j:slf4j-api": {
