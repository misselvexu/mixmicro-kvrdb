--- conflicted
+++ resolved
@@ -66,15 +66,9 @@
   compileOnly 'org.immutables:value::annotations'
   testCompileOnly 'org.immutables:value::annotations'
 
-<<<<<<< HEAD
-  testCompile project(path: ":atlasdb-client", configuration: "testArtifacts")
-  testCompile(group: 'org.jmock', name: 'jmock') {
-    exclude group: 'org.hamcrest'
-=======
   testImplementation project(path: ":atlasdb-client", configuration: "testArtifacts")
   testImplementation(group: 'org.jmock', name: 'jmock') {
-      exclude group: 'org.hamcrest'
->>>>>>> 9fafbf96
+    exclude group: 'org.hamcrest'
   }
 }
 schemas = [
