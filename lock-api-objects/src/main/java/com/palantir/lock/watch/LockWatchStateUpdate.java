--- conflicted
+++ resolved
@@ -39,17 +39,6 @@
     UUID logId();
     <T> T accept(Visitor<T> visitor);
 
-<<<<<<< HEAD
-    static LockWatchStateUpdate failure(UUID logId) {
-        return ImmutableFailed.builder().logId(logId).build();
-    }
-
-    static LockWatchStateUpdate success(UUID logId, long version, List<LockWatchEvent> events) {
-        return ImmutableSuccess.builder().logId(logId).lastKnownVersion(version).events(events).build();
-    }
-
-    static LockWatchStateUpdate snapshot(UUID logId, long version, Set<LockDescriptor> locked,
-=======
     static Failed failed(UUID logId) {
         return ImmutableFailed.builder().logId(logId).build();
     }
@@ -59,7 +48,6 @@
     }
 
     static Snapshot snapshot(UUID logId, long version, Set<LockDescriptor> locked,
->>>>>>> 91a8b6fb
             Set<LockWatchReference> lockWatches) {
         return ImmutableSnapshot.builder()
                 .logId(logId)
@@ -69,24 +57,17 @@
                 .build();
     }
 
-<<<<<<< HEAD
-=======
     /**
      * A failed update denotes that we were unable to get the difference since last known version, and we were also
      * unable to compute a snapshot update.
      */
->>>>>>> 91a8b6fb
     @Value.Immutable
     @Value.Style(visibility = Value.Style.ImplementationVisibility.PACKAGE)
     @JsonSerialize(as = ImmutableFailed.class)
     @JsonDeserialize(as = ImmutableFailed.class)
     @JsonTypeName(Failed.TYPE)
     interface Failed extends LockWatchStateUpdate {
-<<<<<<< HEAD
-        String TYPE = "fail";
-=======
         String TYPE = "failed";
->>>>>>> 91a8b6fb
 
         @Override
         default <T> T accept(Visitor<T> visitor) {
@@ -94,13 +75,10 @@
         }
     }
 
-<<<<<<< HEAD
-=======
     /**
      * A successful update is an update containing information about all lock watch events occurring since the previous
      * last known version.
      */
->>>>>>> 91a8b6fb
     @Value.Immutable
     @Value.Style(visibility = Value.Style.ImplementationVisibility.PACKAGE)
     @JsonSerialize(as = ImmutableSuccess.class)
@@ -117,15 +95,12 @@
         }
     }
 
-<<<<<<< HEAD
-=======
     /**
      * A snapshot update is generally returned when it was impossible to return a successful update. This can happen
      * if we fall behind, or we just started so we don't have a last known version. It generally
      * means that all previous lock watch information must be purged, as it is impossible to know what events were
      * missed, but contains all of the current lock watch information as the state of the world moving forward.
      */
->>>>>>> 91a8b6fb
     @Value.Immutable
     @Value.Style(visibility = Value.Style.ImplementationVisibility.PACKAGE)
     @JsonSerialize(as = ImmutableSnapshot.class)
