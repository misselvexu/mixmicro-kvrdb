--- conflicted
+++ resolved
@@ -16,20 +16,17 @@
 
 package com.palantir.lock.watch;
 
+import java.util.Optional;
 import java.util.UUID;
 
 import org.immutables.value.Value;
-
-import com.sun.istack.internal.NotNull;
-
 
 @Value.Immutable
 public interface IdentifiedVersion extends Comparable<IdentifiedVersion> {
     @Value.Parameter
     UUID id();
     @Value.Parameter
-<<<<<<< HEAD
-    Optional<Long> version();
+    long version();
 
     static IdentifiedVersion of(UUID id, Optional<Long> version) {
         return ImmutableIdentifiedVersion.of(id, version);
@@ -57,7 +54,4 @@
         return Long.compare(thisVersion, theirVersion);
 
     }
-=======
-    long version();
->>>>>>> cc68d098
 }