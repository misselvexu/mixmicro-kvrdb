{
    "compileClasspath": {
        "ch.qos.logback:logback-classic": {
            "locked": "1.1.3",
            "transitive": [
                "io.dropwizard:dropwizard-jackson"
            ]
        },
        "ch.qos.logback:logback-core": {
            "locked": "1.1.3",
            "transitive": [
                "ch.qos.logback:logback-classic"
            ]
        },
        "com.fasterxml.jackson.core:jackson-annotations": {
            "locked": "2.6.7",
            "transitive": [
                "com.fasterxml.jackson.core:jackson-databind",
                "com.fasterxml.jackson.datatype:jackson-datatype-joda",
                "com.palantir.atlasdb:atlasdb-api",
                "com.palantir.atlasdb:atlasdb-commons",
                "com.palantir.atlasdb:leader-election-api",
                "com.palantir.atlasdb:lock-api",
                "com.palantir.atlasdb:timestamp-api",
                "com.palantir.atlasdb:timestamp-client",
                "io.dropwizard:dropwizard-jackson",
                "io.dropwizard:dropwizard-util"
            ]
        },
        "com.fasterxml.jackson.core:jackson-core": {
            "locked": "2.6.7",
            "transitive": [
                "com.fasterxml.jackson.core:jackson-databind",
                "com.fasterxml.jackson.dataformat:jackson-dataformat-cbor",
                "com.fasterxml.jackson.dataformat:jackson-dataformat-yaml",
                "com.fasterxml.jackson.datatype:jackson-datatype-guava",
                "com.fasterxml.jackson.datatype:jackson-datatype-jdk7",
                "com.fasterxml.jackson.datatype:jackson-datatype-jdk8",
                "com.fasterxml.jackson.datatype:jackson-datatype-joda",
                "com.fasterxml.jackson.datatype:jackson-datatype-jsr310",
                "com.fasterxml.jackson.jaxrs:jackson-jaxrs-base",
                "com.fasterxml.jackson.jaxrs:jackson-jaxrs-cbor-provider",
                "com.fasterxml.jackson.module:jackson-module-afterburner",
                "com.fasterxml.jackson.module:jackson-module-jaxb-annotations",
                "com.palantir.atlasdb:atlasdb-client",
                "io.dropwizard:dropwizard-jackson"
            ]
        },
        "com.fasterxml.jackson.core:jackson-databind": {
            "locked": "2.6.7",
            "transitive": [
                "com.fasterxml.jackson.datatype:jackson-datatype-guava",
                "com.fasterxml.jackson.datatype:jackson-datatype-jdk7",
                "com.fasterxml.jackson.datatype:jackson-datatype-jdk8",
                "com.fasterxml.jackson.datatype:jackson-datatype-joda",
                "com.fasterxml.jackson.datatype:jackson-datatype-jsr310",
                "com.fasterxml.jackson.jaxrs:jackson-jaxrs-base",
                "com.fasterxml.jackson.jaxrs:jackson-jaxrs-cbor-provider",
                "com.fasterxml.jackson.module:jackson-module-afterburner",
                "com.fasterxml.jackson.module:jackson-module-jaxb-annotations",
                "com.netflix.feign:feign-jackson",
                "com.palantir.atlasdb:atlasdb-api",
                "com.palantir.atlasdb:atlasdb-client",
                "com.palantir.atlasdb:atlasdb-config",
                "com.palantir.atlasdb:atlasdb-persistent-lock-api",
                "com.palantir.atlasdb:lock-api",
                "com.palantir.atlasdb:qos-service-api",
                "com.palantir.atlasdb:timestamp-client",
                "com.palantir.config.crypto:encrypted-config-value",
                "com.palantir.config.crypto:encrypted-config-value-module",
                "com.palantir.remoting-api:errors",
                "com.palantir.remoting-api:ssl-config",
                "com.palantir.remoting-api:tracing",
                "com.palantir.remoting2:error-handling",
                "com.palantir.remoting2:jackson-support",
                "com.palantir.remoting3:jackson-support",
                "com.palantir.remoting3:keystores",
                "com.palantir.remoting3:tracing",
                "com.palantir.tokens:auth-tokens",
                "io.dropwizard:dropwizard-jackson"
            ]
        },
        "com.fasterxml.jackson.dataformat:jackson-dataformat-cbor": {
            "locked": "2.6.7",
            "transitive": [
                "com.fasterxml.jackson.jaxrs:jackson-jaxrs-cbor-provider",
                "com.palantir.remoting3:jackson-support"
            ]
        },
        "com.fasterxml.jackson.dataformat:jackson-dataformat-yaml": {
            "locked": "2.6.7",
            "transitive": [
                "com.palantir.atlasdb:atlasdb-config",
                "com.palantir.config.crypto:encrypted-config-value-module"
            ]
        },
        "com.fasterxml.jackson.datatype:jackson-datatype-guava": {
            "locked": "2.6.7",
            "transitive": [
                "com.palantir.atlasdb:atlasdb-client",
                "com.palantir.remoting2:error-handling",
                "com.palantir.remoting2:jackson-support",
                "com.palantir.remoting3:jackson-support",
                "com.palantir.remoting3:tracing",
                "io.dropwizard:dropwizard-jackson"
            ]
        },
        "com.fasterxml.jackson.datatype:jackson-datatype-jdk7": {
            "locked": "2.6.7",
            "transitive": [
                "com.palantir.atlasdb:atlasdb-config",
                "io.dropwizard:dropwizard-jackson"
            ]
        },
        "com.fasterxml.jackson.datatype:jackson-datatype-jdk8": {
            "locked": "2.6.7",
            "transitive": [
                "com.palantir.atlasdb:atlasdb-config",
                "com.palantir.remoting2:error-handling",
                "com.palantir.remoting2:jackson-support",
                "com.palantir.remoting3:jackson-support",
                "com.palantir.remoting3:tracing",
                "com.palantir.tokens:auth-tokens"
            ]
        },
        "com.fasterxml.jackson.datatype:jackson-datatype-joda": {
            "locked": "2.6.7",
            "transitive": [
                "io.dropwizard:dropwizard-jackson"
            ]
        },
        "com.fasterxml.jackson.datatype:jackson-datatype-jsr310": {
            "locked": "2.6.7",
            "transitive": [
                "com.palantir.atlasdb:atlasdb-config",
                "com.palantir.remoting2:jackson-support",
                "com.palantir.remoting3:jackson-support"
            ]
        },
        "com.fasterxml.jackson.jaxrs:jackson-jaxrs-base": {
            "locked": "2.6.7",
            "transitive": [
                "com.fasterxml.jackson.jaxrs:jackson-jaxrs-cbor-provider"
            ]
        },
        "com.fasterxml.jackson.jaxrs:jackson-jaxrs-cbor-provider": {
            "locked": "2.6.7",
            "transitive": [
                "com.palantir.remoting3:jersey-servers"
            ]
        },
        "com.fasterxml.jackson.module:jackson-module-afterburner": {
            "locked": "2.6.7",
            "transitive": [
                "com.palantir.remoting2:error-handling",
                "com.palantir.remoting2:jackson-support",
                "com.palantir.remoting3:jackson-support",
                "com.palantir.remoting3:jersey-servers",
                "com.palantir.remoting3:tracing",
                "io.dropwizard:dropwizard-jackson"
            ]
        },
        "com.fasterxml.jackson.module:jackson-module-jaxb-annotations": {
            "locked": "2.6.7",
            "transitive": [
                "com.fasterxml.jackson.jaxrs:jackson-jaxrs-cbor-provider"
            ]
        },
        "com.google.code.findbugs:annotations": {
            "locked": "2.0.3",
            "transitive": [
                "com.palantir.atlasdb:atlasdb-api",
                "com.palantir.atlasdb:atlasdb-client",
                "com.palantir.atlasdb:atlasdb-client-protobufs",
                "com.palantir.atlasdb:atlasdb-commons",
                "com.palantir.atlasdb:atlasdb-config",
                "com.palantir.atlasdb:atlasdb-impl-shared",
                "com.palantir.atlasdb:atlasdb-lock-api",
                "com.palantir.atlasdb:atlasdb-persistent-lock-api",
                "com.palantir.atlasdb:commons-executors",
                "com.palantir.atlasdb:leader-election-api",
                "com.palantir.atlasdb:leader-election-api-protobufs",
                "com.palantir.atlasdb:leader-election-impl",
                "com.palantir.atlasdb:lock-api",
                "com.palantir.atlasdb:lock-impl",
                "com.palantir.atlasdb:qos-service-api",
                "com.palantir.atlasdb:qos-service-impl",
                "com.palantir.atlasdb:timestamp-api",
                "com.palantir.atlasdb:timestamp-client",
                "com.palantir.tritium:tritium-api",
                "com.palantir.tritium:tritium-core",
                "com.palantir.tritium:tritium-lib",
                "com.palantir.tritium:tritium-metrics",
                "com.palantir.tritium:tritium-slf4j",
                "com.palantir.tritium:tritium-tracing"
            ]
        },
        "com.google.code.findbugs:jsr305": {
            "locked": "3.0.1",
            "transitive": [
                "com.palantir.atlasdb:atlasdb-commons",
                "com.palantir.remoting-api:errors",
                "com.palantir.remoting2:error-handling",
<<<<<<< HEAD
                "com.palantir.remoting3:jaxrs-clients",
                "com.palantir.remoting3:refresh-utils",
                "io.dropwizard:dropwizard-util",
                "org.mpierce.metrics.reservoir:hdrhistogram-metrics-reservoir"
=======
                "com.palantir.remoting3:refresh-utils",
                "io.dropwizard:dropwizard-util"
>>>>>>> 22e129ab
            ]
        },
        "com.google.guava:guava": {
            "locked": "18.0",
            "transitive": [
                "com.fasterxml.jackson.datatype:jackson-datatype-guava",
                "com.palantir.atlasdb:atlasdb-commons",
                "com.palantir.common:streams",
                "com.palantir.config.crypto:encrypted-config-value",
                "com.palantir.config.crypto:encrypted-config-value-module",
                "com.palantir.remoting2:error-handling",
                "com.palantir.remoting3:error-handling",
                "com.palantir.remoting3:jaxrs-clients",
                "com.palantir.remoting3:keystores",
<<<<<<< HEAD
                "com.palantir.remoting3:okhttp-clients",
=======
>>>>>>> 22e129ab
                "com.palantir.remoting3:refresh-utils",
                "com.palantir.remoting3:tracing",
                "com.palantir.tritium:tritium-core",
                "com.palantir.tritium:tritium-lib",
                "com.palantir.tritium:tritium-metrics",
                "io.dropwizard:dropwizard-jackson",
                "io.dropwizard:dropwizard-util"
            ]
        },
        "com.google.protobuf:protobuf-java": {
            "locked": "2.6.0",
            "transitive": [
                "com.palantir.atlasdb:atlasdb-client",
                "com.palantir.atlasdb:atlasdb-client-protobufs",
                "com.palantir.atlasdb:leader-election-api-protobufs",
                "com.palantir.atlasdb:leader-election-impl"
            ]
        },
        "com.googlecode.json-simple:json-simple": {
            "locked": "1.1.1",
            "transitive": [
                "com.palantir.atlasdb:atlasdb-client"
            ]
        },
        "com.googlecode.protobuf-java-format:protobuf-java-format": {
            "locked": "1.2",
            "transitive": [
                "com.palantir.atlasdb:atlasdb-client"
            ]
        },
        "com.jcraft:jzlib": {
            "locked": "1.1.3",
            "transitive": [
                "com.palantir.remoting3:jersey-servers"
            ]
        },
        "com.netflix.feign:feign-core": {
            "locked": "8.17.0",
            "transitive": [
                "com.netflix.feign:feign-jackson",
                "com.netflix.feign:feign-jaxrs",
                "com.netflix.feign:feign-okhttp",
                "com.netflix.feign:feign-slf4j"
            ]
        },
        "com.netflix.feign:feign-jackson": {
            "locked": "8.17.0",
            "transitive": [
                "com.palantir.remoting3:jaxrs-clients"
            ]
        },
        "com.netflix.feign:feign-jaxrs": {
            "locked": "8.17.0",
            "transitive": [
                "com.palantir.remoting3:jaxrs-clients"
            ]
        },
        "com.netflix.feign:feign-okhttp": {
            "locked": "8.17.0",
            "transitive": [
                "com.palantir.remoting3:jaxrs-clients"
            ]
        },
        "com.netflix.feign:feign-slf4j": {
            "locked": "8.17.0",
            "transitive": [
                "com.palantir.remoting3:jaxrs-clients"
            ]
        },
        "com.palantir.atlasdb:atlasdb-api": {
            "project": true,
            "transitive": [
                "com.palantir.atlasdb:atlasdb-client",
                "com.palantir.atlasdb:atlasdb-config",
                "com.palantir.atlasdb:atlasdb-lock-api"
            ]
        },
        "com.palantir.atlasdb:atlasdb-client": {
            "project": true,
            "transitive": [
                "com.palantir.atlasdb:atlasdb-impl-shared"
            ]
        },
        "com.palantir.atlasdb:atlasdb-client-protobufs": {
            "project": true,
            "transitive": [
                "com.palantir.atlasdb:atlasdb-client"
            ]
        },
        "com.palantir.atlasdb:atlasdb-commons": {
            "project": true,
            "transitive": [
                "com.palantir.atlasdb:atlasdb-api",
                "com.palantir.atlasdb:atlasdb-client",
                "com.palantir.atlasdb:atlasdb-impl-shared",
                "com.palantir.atlasdb:leader-election-api",
                "com.palantir.atlasdb:leader-election-impl",
                "com.palantir.atlasdb:lock-api",
                "com.palantir.atlasdb:lock-impl",
                "com.palantir.atlasdb:timestamp-client"
            ]
        },
        "com.palantir.atlasdb:atlasdb-config": {
            "project": true
        },
        "com.palantir.atlasdb:atlasdb-feign": {
            "project": true,
            "transitive": [
                "com.palantir.atlasdb:atlasdb-config"
            ]
        },
        "com.palantir.atlasdb:atlasdb-impl-shared": {
            "project": true,
            "transitive": [
                "com.palantir.atlasdb:atlasdb-config"
            ]
        },
        "com.palantir.atlasdb:atlasdb-lock-api": {
            "project": true,
            "transitive": [
                "com.palantir.atlasdb:atlasdb-impl-shared"
            ]
        },
        "com.palantir.atlasdb:atlasdb-persistent-lock-api": {
            "project": true,
            "transitive": [
                "com.palantir.atlasdb:atlasdb-impl-shared"
            ]
        },
        "com.palantir.atlasdb:commons-executors": {
            "project": true,
            "transitive": [
                "com.palantir.atlasdb:atlasdb-commons"
            ]
        },
        "com.palantir.atlasdb:leader-election-api": {
            "project": true,
            "transitive": [
                "com.palantir.atlasdb:leader-election-impl"
            ]
        },
        "com.palantir.atlasdb:leader-election-api-protobufs": {
            "project": true,
            "transitive": [
                "com.palantir.atlasdb:leader-election-api"
            ]
        },
        "com.palantir.atlasdb:leader-election-impl": {
            "project": true,
            "transitive": [
                "com.palantir.atlasdb:atlasdb-config"
            ]
        },
        "com.palantir.atlasdb:lock-api": {
            "project": true,
            "transitive": [
                "com.palantir.atlasdb:atlasdb-feign",
                "com.palantir.atlasdb:atlasdb-lock-api",
                "com.palantir.atlasdb:lock-impl"
            ]
        },
        "com.palantir.atlasdb:lock-impl": {
            "project": true,
            "transitive": [
                "com.palantir.atlasdb:atlasdb-config",
                "com.palantir.atlasdb:atlasdb-impl-shared"
            ]
        },
        "com.palantir.atlasdb:qos-service-api": {
            "project": true,
            "transitive": [
                "com.palantir.atlasdb:atlasdb-api",
                "com.palantir.atlasdb:atlasdb-client",
                "com.palantir.atlasdb:qos-service-impl"
            ]
        },
        "com.palantir.atlasdb:qos-service-impl": {
            "project": true,
            "transitive": [
                "com.palantir.atlasdb:atlasdb-config"
            ]
        },
        "com.palantir.atlasdb:timestamp-api": {
            "project": true,
            "transitive": [
                "com.palantir.atlasdb:atlasdb-api",
                "com.palantir.atlasdb:atlasdb-impl-shared",
                "com.palantir.atlasdb:lock-api",
                "com.palantir.atlasdb:timestamp-client"
            ]
        },
        "com.palantir.atlasdb:timestamp-client": {
            "project": true,
            "transitive": [
                "com.palantir.atlasdb:atlasdb-config",
                "com.palantir.atlasdb:atlasdb-impl-shared"
            ]
        },
        "com.palantir.common:streams": {
            "locked": "1.9.0",
            "transitive": [
                "com.palantir.atlasdb:atlasdb-impl-shared"
            ]
        },
        "com.palantir.config.crypto:encrypted-config-value": {
            "locked": "1.0.0",
            "transitive": [
                "com.palantir.config.crypto:encrypted-config-value-module"
            ]
        },
        "com.palantir.config.crypto:encrypted-config-value-module": {
            "locked": "1.0.0",
            "transitive": [
                "com.palantir.atlasdb:atlasdb-config"
            ]
        },
        "com.palantir.patches.sourceforge:trove3": {
            "locked": "3.0.3-p5",
            "transitive": [
                "com.palantir.atlasdb:atlasdb-impl-shared",
                "com.palantir.atlasdb:lock-impl"
            ]
        },
        "com.palantir.remoting-api:errors": {
            "locked": "1.4.0",
            "transitive": [
                "com.palantir.remoting3:error-handling"
            ]
        },
        "com.palantir.remoting-api:service-config": {
            "locked": "1.4.0",
            "transitive": [
                "com.palantir.atlasdb:atlasdb-config",
<<<<<<< HEAD
                "com.palantir.remoting3:http-clients"
=======
                "com.palantir.atlasdb:atlasdb-feign"
>>>>>>> 22e129ab
            ]
        },
        "com.palantir.remoting-api:ssl-config": {
            "locked": "1.4.0",
            "transitive": [
                "com.palantir.atlasdb:atlasdb-api",
                "com.palantir.remoting-api:service-config",
                "com.palantir.remoting3:keystores"
            ]
        },
        "com.palantir.remoting-api:tracing": {
            "locked": "1.4.0",
            "transitive": [
                "com.palantir.remoting3:tracing"
            ]
        },
        "com.palantir.remoting2:error-handling": {
            "locked": "2.3.0",
            "transitive": [
                "com.palantir.atlasdb:atlasdb-config"
            ]
        },
        "com.palantir.remoting2:jackson-support": {
            "locked": "2.3.0",
            "transitive": [
                "com.palantir.remoting2:error-handling"
            ]
        },
        "com.palantir.remoting3:error-handling": {
            "locked": "3.5.1",
            "transitive": [
                "com.palantir.remoting3:jaxrs-clients",
                "com.palantir.remoting3:jersey-servers",
                "com.palantir.remoting3:okhttp-clients"
            ]
        },
        "com.palantir.remoting3:http-clients": {
            "locked": "3.5.1",
            "transitive": [
                "com.palantir.remoting3:jaxrs-clients",
                "com.palantir.remoting3:okhttp-clients"
            ]
        },
        "com.palantir.remoting3:jackson-support": {
            "locked": "3.5.1",
            "transitive": [
                "com.palantir.remoting3:error-handling",
                "com.palantir.remoting3:jaxrs-clients",
                "com.palantir.remoting3:tracing"
            ]
        },
        "com.palantir.remoting3:jaxrs-clients": {
            "locked": "3.5.1",
            "transitive": [
                "com.palantir.atlasdb:atlasdb-api",
                "com.palantir.atlasdb:qos-service-api"
            ]
        },
        "com.palantir.remoting3:jersey-servers": {
            "locked": "3.5.1",
            "transitive": [
                "com.palantir.atlasdb:atlasdb-impl-shared"
            ]
        },
        "com.palantir.remoting3:keystores": {
            "locked": "3.5.1",
            "transitive": [
                "com.palantir.atlasdb:atlasdb-config",
                "com.palantir.remoting3:http-clients",
                "com.palantir.remoting3:jaxrs-clients"
            ]
        },
        "com.palantir.remoting3:okhttp-clients": {
            "locked": "3.5.1",
            "transitive": [
                "com.palantir.remoting3:jaxrs-clients"
            ]
        },
        "com.palantir.remoting3:refresh-utils": {
            "locked": "3.5.1",
            "transitive": [
                "com.palantir.remoting3:jaxrs-clients"
            ]
        },
        "com.palantir.remoting3:refresh-utils": {
            "locked": "3.5.1",
            "transitive": [
                "com.palantir.atlasdb:atlasdb-feign"
            ]
        },
        "com.palantir.remoting3:tracing": {
            "locked": "3.5.1",
            "transitive": [
                "com.palantir.atlasdb:atlasdb-client",
                "com.palantir.atlasdb:atlasdb-config",
                "com.palantir.atlasdb:atlasdb-impl-shared",
                "com.palantir.atlasdb:leader-election-impl",
                "com.palantir.atlasdb:lock-impl",
<<<<<<< HEAD
                "com.palantir.remoting3:jersey-servers",
                "com.palantir.remoting3:tracing-okhttp3",
                "com.palantir.tritium:tritium-tracing"
=======
                "com.palantir.remoting3:jersey-servers"
>>>>>>> 22e129ab
            ]
        },
        "com.palantir.remoting3:tracing-okhttp3": {
            "locked": "3.5.1",
            "transitive": [
                "com.palantir.remoting3:jaxrs-clients",
                "com.palantir.remoting3:okhttp-clients"
            ]
        },
        "com.palantir.safe-logging:safe-logging": {
            "locked": "0.1.3",
            "transitive": [
                "com.palantir.atlasdb:atlasdb-client",
                "com.palantir.atlasdb:atlasdb-commons",
                "com.palantir.atlasdb:atlasdb-config",
                "com.palantir.atlasdb:atlasdb-impl-shared",
                "com.palantir.atlasdb:leader-election-impl",
                "com.palantir.atlasdb:lock-api",
                "com.palantir.atlasdb:lock-impl",
                "com.palantir.atlasdb:qos-service-api",
                "com.palantir.atlasdb:timestamp-api",
                "com.palantir.remoting-api:errors",
                "com.palantir.remoting3:jersey-servers",
                "com.palantir.remoting3:tracing",
                "com.palantir.tritium:tritium-core",
                "com.palantir.tritium:tritium-lib",
                "com.palantir.tritium:tritium-metrics",
                "com.palantir.tritium:tritium-slf4j",
                "com.palantir.tritium:tritium-tracing"
            ]
        },
        "com.palantir.tokens:auth-tokens": {
            "locked": "3.0.0",
            "transitive": [
                "com.palantir.remoting-api:service-config"
            ]
        },
        "com.palantir.tritium:tritium-api": {
            "locked": "0.8.4",
            "transitive": [
                "com.palantir.tritium:tritium-core",
                "com.palantir.tritium:tritium-lib",
                "com.palantir.tritium:tritium-metrics",
                "com.palantir.tritium:tritium-slf4j",
                "com.palantir.tritium:tritium-tracing"
            ]
        },
        "com.palantir.tritium:tritium-core": {
            "locked": "0.8.4",
            "transitive": [
                "com.palantir.tritium:tritium-lib",
                "com.palantir.tritium:tritium-metrics",
                "com.palantir.tritium:tritium-slf4j",
                "com.palantir.tritium:tritium-tracing"
            ]
        },
        "com.palantir.tritium:tritium-lib": {
            "locked": "0.8.4",
            "transitive": [
                "com.palantir.atlasdb:atlasdb-client",
                "com.palantir.atlasdb:atlasdb-config"
            ]
        },
        "com.palantir.tritium:tritium-metrics": {
            "locked": "0.8.4",
            "transitive": [
                "com.palantir.tritium:tritium-lib"
            ]
        },
        "com.palantir.tritium:tritium-proxy": {
            "locked": "0.8.4",
            "transitive": [
                "com.palantir.tritium:tritium-lib"
            ]
        },
        "com.palantir.tritium:tritium-slf4j": {
            "locked": "0.8.4",
            "transitive": [
                "com.palantir.tritium:tritium-lib"
            ]
        },
        "com.palantir.tritium:tritium-tracing": {
            "locked": "0.8.4",
            "transitive": [
                "com.palantir.tritium:tritium-lib"
            ]
        },
        "com.squareup.okhttp3:logging-interceptor": {
            "locked": "3.8.1",
            "transitive": [
                "com.palantir.remoting3:okhttp-clients"
            ]
        },
        "com.squareup.okhttp3:okhttp": {
            "locked": "3.8.1",
            "transitive": [
                "com.netflix.feign:feign-okhttp",
                "com.palantir.atlasdb:atlasdb-feign",
                "com.palantir.remoting3:okhttp-clients",
                "com.palantir.remoting3:tracing-okhttp3",
                "com.squareup.okhttp3:logging-interceptor"
            ]
        },
        "com.squareup.okio:okio": {
            "locked": "1.13.0",
            "transitive": [
                "com.squareup.okhttp3:okhttp"
            ]
        },
        "com.squareup:javapoet": {
            "locked": "1.9.0",
            "transitive": [
                "com.palantir.atlasdb:atlasdb-client"
            ]
        },
        "commons-io:commons-io": {
            "locked": "2.1",
            "transitive": [
                "com.palantir.atlasdb:leader-election-impl"
            ]
        },
        "commons-lang:commons-lang": {
            "locked": "2.6",
            "transitive": [
                "com.palantir.atlasdb:atlasdb-client",
                "com.palantir.atlasdb:leader-election-impl"
            ]
        },
        "io.dropwizard.metrics:metrics-core": {
            "locked": "3.2.3",
            "transitive": [
                "com.palantir.atlasdb:atlasdb-commons",
                "com.palantir.remoting3:okhttp-clients"
            ]
        },
        "io.dropwizard:dropwizard-jackson": {
            "locked": "0.9.3",
            "transitive": [
                "com.palantir.atlasdb:atlasdb-config"
            ]
        },
        "io.dropwizard:dropwizard-util": {
            "locked": "0.9.3",
            "transitive": [
                "io.dropwizard:dropwizard-jackson"
            ]
        },
        "javax.inject:javax.inject": {
            "locked": "1",
            "requested": "1"
        },
        "javax.validation:validation-api": {
            "locked": "1.1.0.Final",
            "transitive": [
                "com.palantir.atlasdb:atlasdb-api",
                "com.palantir.atlasdb:atlasdb-config",
                "com.palantir.atlasdb:atlasdb-feign"
            ]
        },
        "javax.ws.rs:javax.ws.rs-api": {
            "locked": "2.0.1",
            "transitive": [
                "com.palantir.atlasdb:atlasdb-api",
                "com.palantir.atlasdb:atlasdb-commons",
                "com.palantir.atlasdb:atlasdb-persistent-lock-api",
                "com.palantir.atlasdb:leader-election-api",
                "com.palantir.atlasdb:lock-api",
                "com.palantir.atlasdb:qos-service-api",
                "com.palantir.atlasdb:timestamp-api",
                "com.palantir.remoting-api:errors",
                "com.palantir.remoting2:error-handling",
                "com.palantir.remoting3:error-handling",
                "com.palantir.remoting3:jaxrs-clients"
            ]
        },
        "joda-time:joda-time": {
            "locked": "2.7",
            "transitive": [
                "com.palantir.atlasdb:lock-impl",
                "io.dropwizard:dropwizard-util"
            ]
        },
        "net.jpountz.lz4:lz4": {
            "locked": "1.3.0",
            "transitive": [
                "com.palantir.atlasdb:atlasdb-commons"
            ]
        },
        "org.apache.commons:commons-lang3": {
            "locked": "3.1",
            "transitive": [
                "com.palantir.atlasdb:atlasdb-api",
                "com.palantir.atlasdb:leader-election-api",
                "com.palantir.config.crypto:encrypted-config-value-module"
            ]
        },
        "org.hdrhistogram:HdrHistogram": {
            "locked": "2.1.10",
            "transitive": [
                "com.palantir.atlasdb:atlasdb-client",
                "com.palantir.atlasdb:atlasdb-config"
            ]
        },
        "org.jvnet:animal-sniffer-annotation": {
            "locked": "1.0",
            "transitive": [
                "com.netflix.feign:feign-core"
            ]
        },
        "org.mortbay.jetty.alpn:jetty-alpn-agent": {
            "locked": "2.0.6",
            "transitive": [
                "com.palantir.atlasdb:atlasdb-config"
            ]
        },
        "org.mpierce.metrics.reservoir:hdrhistogram-metrics-reservoir": {
            "locked": "1.1.2",
            "transitive": [
                "com.palantir.tritium:tritium-metrics"
            ]
        },
        "org.slf4j:slf4j-api": {
            "locked": "1.7.5",
            "transitive": [
                "com.netflix.feign:feign-slf4j",
                "com.palantir.atlasdb:atlasdb-commons",
                "com.palantir.remoting2:error-handling",
                "com.palantir.remoting3:error-handling",
                "com.palantir.remoting3:jaxrs-clients",
                "com.palantir.remoting3:okhttp-clients",
                "com.palantir.remoting3:tracing",
                "com.palantir.tokens:auth-tokens",
                "com.palantir.tritium:tritium-core",
                "com.palantir.tritium:tritium-lib",
                "com.palantir.tritium:tritium-metrics",
                "com.palantir.tritium:tritium-slf4j",
                "com.palantir.tritium:tritium-tracing",
                "io.dropwizard.metrics:metrics-core",
                "io.dropwizard:dropwizard-jackson"
            ]
        },
        "org.xerial.snappy:snappy-java": {
            "locked": "1.1.1.7",
            "transitive": [
                "com.palantir.atlasdb:atlasdb-client"
            ]
        },
        "org.yaml:snakeyaml": {
            "locked": "1.12",
            "transitive": [
                "com.fasterxml.jackson.dataformat:jackson-dataformat-yaml",
                "com.palantir.atlasdb:lock-impl"
            ]
        }
    },
    "runtime": {
        "ch.qos.logback:logback-classic": {
            "locked": "1.1.3",
            "transitive": [
                "io.dropwizard:dropwizard-jackson"
            ]
        },
        "ch.qos.logback:logback-core": {
            "locked": "1.1.3",
            "transitive": [
                "ch.qos.logback:logback-classic"
            ]
        },
        "com.fasterxml.jackson.core:jackson-annotations": {
            "locked": "2.6.7",
            "transitive": [
                "com.fasterxml.jackson.core:jackson-databind",
                "com.fasterxml.jackson.datatype:jackson-datatype-joda",
                "com.palantir.atlasdb:atlasdb-api",
                "com.palantir.atlasdb:atlasdb-commons",
                "com.palantir.atlasdb:leader-election-api",
                "com.palantir.atlasdb:lock-api",
                "com.palantir.atlasdb:timestamp-api",
                "com.palantir.atlasdb:timestamp-client",
                "io.dropwizard:dropwizard-jackson",
                "io.dropwizard:dropwizard-util"
            ]
        },
        "com.fasterxml.jackson.core:jackson-core": {
            "locked": "2.6.7",
            "transitive": [
                "com.fasterxml.jackson.core:jackson-databind",
                "com.fasterxml.jackson.dataformat:jackson-dataformat-cbor",
                "com.fasterxml.jackson.dataformat:jackson-dataformat-yaml",
                "com.fasterxml.jackson.datatype:jackson-datatype-guava",
                "com.fasterxml.jackson.datatype:jackson-datatype-jdk7",
                "com.fasterxml.jackson.datatype:jackson-datatype-jdk8",
                "com.fasterxml.jackson.datatype:jackson-datatype-joda",
                "com.fasterxml.jackson.datatype:jackson-datatype-jsr310",
                "com.fasterxml.jackson.jaxrs:jackson-jaxrs-base",
                "com.fasterxml.jackson.jaxrs:jackson-jaxrs-cbor-provider",
                "com.fasterxml.jackson.module:jackson-module-afterburner",
                "com.fasterxml.jackson.module:jackson-module-jaxb-annotations",
                "com.palantir.atlasdb:atlasdb-client",
                "io.dropwizard:dropwizard-jackson"
            ]
        },
        "com.fasterxml.jackson.core:jackson-databind": {
            "locked": "2.6.7",
            "transitive": [
                "com.fasterxml.jackson.datatype:jackson-datatype-guava",
                "com.fasterxml.jackson.datatype:jackson-datatype-jdk7",
                "com.fasterxml.jackson.datatype:jackson-datatype-jdk8",
                "com.fasterxml.jackson.datatype:jackson-datatype-joda",
                "com.fasterxml.jackson.datatype:jackson-datatype-jsr310",
                "com.fasterxml.jackson.jaxrs:jackson-jaxrs-base",
                "com.fasterxml.jackson.jaxrs:jackson-jaxrs-cbor-provider",
                "com.fasterxml.jackson.module:jackson-module-afterburner",
                "com.fasterxml.jackson.module:jackson-module-jaxb-annotations",
                "com.netflix.feign:feign-jackson",
                "com.palantir.atlasdb:atlasdb-api",
                "com.palantir.atlasdb:atlasdb-client",
                "com.palantir.atlasdb:atlasdb-config",
                "com.palantir.atlasdb:atlasdb-persistent-lock-api",
                "com.palantir.atlasdb:lock-api",
                "com.palantir.atlasdb:qos-service-api",
                "com.palantir.atlasdb:timestamp-client",
                "com.palantir.config.crypto:encrypted-config-value",
                "com.palantir.config.crypto:encrypted-config-value-module",
                "com.palantir.remoting-api:errors",
                "com.palantir.remoting-api:ssl-config",
                "com.palantir.remoting-api:tracing",
                "com.palantir.remoting2:error-handling",
                "com.palantir.remoting2:jackson-support",
                "com.palantir.remoting3:jackson-support",
                "com.palantir.remoting3:keystores",
                "com.palantir.remoting3:tracing",
                "com.palantir.tokens:auth-tokens",
                "io.dropwizard:dropwizard-jackson"
            ]
        },
        "com.fasterxml.jackson.dataformat:jackson-dataformat-cbor": {
            "locked": "2.6.7",
            "transitive": [
                "com.fasterxml.jackson.jaxrs:jackson-jaxrs-cbor-provider",
                "com.palantir.remoting3:jackson-support"
            ]
        },
        "com.fasterxml.jackson.dataformat:jackson-dataformat-yaml": {
            "locked": "2.6.7",
            "transitive": [
                "com.palantir.atlasdb:atlasdb-config",
                "com.palantir.config.crypto:encrypted-config-value-module"
            ]
        },
        "com.fasterxml.jackson.datatype:jackson-datatype-guava": {
            "locked": "2.6.7",
            "transitive": [
                "com.palantir.atlasdb:atlasdb-client",
                "com.palantir.remoting2:error-handling",
                "com.palantir.remoting2:jackson-support",
                "com.palantir.remoting3:jackson-support",
                "com.palantir.remoting3:tracing",
                "io.dropwizard:dropwizard-jackson"
            ]
        },
        "com.fasterxml.jackson.datatype:jackson-datatype-jdk7": {
            "locked": "2.6.7",
            "transitive": [
                "com.palantir.atlasdb:atlasdb-config",
                "io.dropwizard:dropwizard-jackson"
            ]
        },
        "com.fasterxml.jackson.datatype:jackson-datatype-jdk8": {
            "locked": "2.6.7",
            "transitive": [
                "com.palantir.atlasdb:atlasdb-config",
                "com.palantir.remoting2:error-handling",
                "com.palantir.remoting2:jackson-support",
                "com.palantir.remoting3:jackson-support",
                "com.palantir.remoting3:tracing",
                "com.palantir.tokens:auth-tokens"
            ]
        },
        "com.fasterxml.jackson.datatype:jackson-datatype-joda": {
            "locked": "2.6.7",
            "transitive": [
                "io.dropwizard:dropwizard-jackson"
            ]
        },
        "com.fasterxml.jackson.datatype:jackson-datatype-jsr310": {
            "locked": "2.6.7",
            "transitive": [
                "com.palantir.atlasdb:atlasdb-config",
                "com.palantir.remoting2:jackson-support",
                "com.palantir.remoting3:jackson-support"
            ]
        },
        "com.fasterxml.jackson.jaxrs:jackson-jaxrs-base": {
            "locked": "2.6.7",
            "transitive": [
                "com.fasterxml.jackson.jaxrs:jackson-jaxrs-cbor-provider"
            ]
        },
        "com.fasterxml.jackson.jaxrs:jackson-jaxrs-cbor-provider": {
            "locked": "2.6.7",
            "transitive": [
                "com.palantir.remoting3:jersey-servers"
            ]
        },
        "com.fasterxml.jackson.module:jackson-module-afterburner": {
            "locked": "2.6.7",
            "transitive": [
                "com.palantir.remoting2:error-handling",
                "com.palantir.remoting2:jackson-support",
                "com.palantir.remoting3:jackson-support",
                "com.palantir.remoting3:jersey-servers",
                "com.palantir.remoting3:tracing",
                "io.dropwizard:dropwizard-jackson"
            ]
        },
        "com.fasterxml.jackson.module:jackson-module-jaxb-annotations": {
            "locked": "2.6.7",
            "transitive": [
                "com.fasterxml.jackson.jaxrs:jackson-jaxrs-cbor-provider"
            ]
        },
        "com.google.code.findbugs:annotations": {
            "locked": "2.0.3",
            "transitive": [
                "com.palantir.atlasdb:atlasdb-api",
                "com.palantir.atlasdb:atlasdb-client",
                "com.palantir.atlasdb:atlasdb-client-protobufs",
                "com.palantir.atlasdb:atlasdb-commons",
                "com.palantir.atlasdb:atlasdb-config",
                "com.palantir.atlasdb:atlasdb-impl-shared",
                "com.palantir.atlasdb:atlasdb-lock-api",
                "com.palantir.atlasdb:atlasdb-persistent-lock-api",
                "com.palantir.atlasdb:commons-executors",
                "com.palantir.atlasdb:leader-election-api",
                "com.palantir.atlasdb:leader-election-api-protobufs",
                "com.palantir.atlasdb:leader-election-impl",
                "com.palantir.atlasdb:lock-api",
                "com.palantir.atlasdb:lock-impl",
                "com.palantir.atlasdb:qos-service-api",
                "com.palantir.atlasdb:qos-service-impl",
                "com.palantir.atlasdb:timestamp-api",
                "com.palantir.atlasdb:timestamp-client",
                "com.palantir.tritium:tritium-api",
                "com.palantir.tritium:tritium-core",
                "com.palantir.tritium:tritium-lib",
                "com.palantir.tritium:tritium-metrics",
                "com.palantir.tritium:tritium-slf4j",
                "com.palantir.tritium:tritium-tracing"
            ]
        },
        "com.google.code.findbugs:jsr305": {
            "locked": "3.0.1",
            "transitive": [
                "com.palantir.atlasdb:atlasdb-commons",
                "com.palantir.remoting-api:errors",
                "com.palantir.remoting2:error-handling",
<<<<<<< HEAD
                "com.palantir.remoting3:jaxrs-clients",
                "com.palantir.remoting3:refresh-utils",
                "io.dropwizard:dropwizard-util",
                "org.mpierce.metrics.reservoir:hdrhistogram-metrics-reservoir"
=======
                "com.palantir.remoting3:refresh-utils",
                "io.dropwizard:dropwizard-util"
>>>>>>> 22e129ab
            ]
        },
        "com.google.guava:guava": {
            "locked": "18.0",
            "transitive": [
                "com.fasterxml.jackson.datatype:jackson-datatype-guava",
                "com.palantir.atlasdb:atlasdb-commons",
                "com.palantir.common:streams",
                "com.palantir.config.crypto:encrypted-config-value",
                "com.palantir.config.crypto:encrypted-config-value-module",
                "com.palantir.remoting2:error-handling",
                "com.palantir.remoting3:error-handling",
                "com.palantir.remoting3:jaxrs-clients",
                "com.palantir.remoting3:keystores",
<<<<<<< HEAD
                "com.palantir.remoting3:okhttp-clients",
=======
>>>>>>> 22e129ab
                "com.palantir.remoting3:refresh-utils",
                "com.palantir.remoting3:tracing",
                "com.palantir.tritium:tritium-core",
                "com.palantir.tritium:tritium-lib",
                "com.palantir.tritium:tritium-metrics",
                "io.dropwizard:dropwizard-jackson",
                "io.dropwizard:dropwizard-util"
            ]
        },
        "com.google.protobuf:protobuf-java": {
            "locked": "2.6.0",
            "transitive": [
                "com.palantir.atlasdb:atlasdb-client",
                "com.palantir.atlasdb:atlasdb-client-protobufs",
                "com.palantir.atlasdb:leader-election-api-protobufs",
                "com.palantir.atlasdb:leader-election-impl"
            ]
        },
        "com.googlecode.json-simple:json-simple": {
            "locked": "1.1.1",
            "transitive": [
                "com.palantir.atlasdb:atlasdb-client"
            ]
        },
        "com.googlecode.protobuf-java-format:protobuf-java-format": {
            "locked": "1.2",
            "transitive": [
                "com.palantir.atlasdb:atlasdb-client"
            ]
        },
        "com.jcraft:jzlib": {
            "locked": "1.1.3",
            "transitive": [
                "com.palantir.remoting3:jersey-servers"
            ]
        },
        "com.netflix.feign:feign-core": {
            "locked": "8.17.0",
            "transitive": [
                "com.netflix.feign:feign-jackson",
                "com.netflix.feign:feign-jaxrs",
                "com.netflix.feign:feign-okhttp",
                "com.netflix.feign:feign-slf4j"
            ]
        },
        "com.netflix.feign:feign-jackson": {
            "locked": "8.17.0",
            "transitive": [
                "com.palantir.remoting3:jaxrs-clients"
            ]
        },
        "com.netflix.feign:feign-jaxrs": {
            "locked": "8.17.0",
            "transitive": [
                "com.palantir.remoting3:jaxrs-clients"
            ]
        },
        "com.netflix.feign:feign-okhttp": {
            "locked": "8.17.0",
            "transitive": [
                "com.palantir.remoting3:jaxrs-clients"
            ]
        },
        "com.netflix.feign:feign-slf4j": {
            "locked": "8.17.0",
            "transitive": [
                "com.palantir.remoting3:jaxrs-clients"
            ]
        },
        "com.palantir.atlasdb:atlasdb-api": {
            "project": true,
            "transitive": [
                "com.palantir.atlasdb:atlasdb-client",
                "com.palantir.atlasdb:atlasdb-config",
                "com.palantir.atlasdb:atlasdb-lock-api"
            ]
        },
        "com.palantir.atlasdb:atlasdb-client": {
            "project": true,
            "transitive": [
                "com.palantir.atlasdb:atlasdb-impl-shared"
            ]
        },
        "com.palantir.atlasdb:atlasdb-client-protobufs": {
            "project": true,
            "transitive": [
                "com.palantir.atlasdb:atlasdb-client"
            ]
        },
        "com.palantir.atlasdb:atlasdb-commons": {
            "project": true,
            "transitive": [
                "com.palantir.atlasdb:atlasdb-api",
                "com.palantir.atlasdb:atlasdb-client",
                "com.palantir.atlasdb:atlasdb-impl-shared",
                "com.palantir.atlasdb:leader-election-api",
                "com.palantir.atlasdb:leader-election-impl",
                "com.palantir.atlasdb:lock-api",
                "com.palantir.atlasdb:lock-impl",
                "com.palantir.atlasdb:timestamp-client"
            ]
        },
        "com.palantir.atlasdb:atlasdb-config": {
            "project": true
        },
        "com.palantir.atlasdb:atlasdb-feign": {
            "project": true,
            "transitive": [
                "com.palantir.atlasdb:atlasdb-config"
            ]
        },
        "com.palantir.atlasdb:atlasdb-impl-shared": {
            "project": true,
            "transitive": [
                "com.palantir.atlasdb:atlasdb-config"
            ]
        },
        "com.palantir.atlasdb:atlasdb-lock-api": {
            "project": true,
            "transitive": [
                "com.palantir.atlasdb:atlasdb-impl-shared"
            ]
        },
        "com.palantir.atlasdb:atlasdb-persistent-lock-api": {
            "project": true,
            "transitive": [
                "com.palantir.atlasdb:atlasdb-impl-shared"
            ]
        },
        "com.palantir.atlasdb:commons-executors": {
            "project": true,
            "transitive": [
                "com.palantir.atlasdb:atlasdb-commons"
            ]
        },
        "com.palantir.atlasdb:leader-election-api": {
            "project": true,
            "transitive": [
                "com.palantir.atlasdb:leader-election-impl"
            ]
        },
        "com.palantir.atlasdb:leader-election-api-protobufs": {
            "project": true,
            "transitive": [
                "com.palantir.atlasdb:leader-election-api"
            ]
        },
        "com.palantir.atlasdb:leader-election-impl": {
            "project": true,
            "transitive": [
                "com.palantir.atlasdb:atlasdb-config"
            ]
        },
        "com.palantir.atlasdb:lock-api": {
            "project": true,
            "transitive": [
                "com.palantir.atlasdb:atlasdb-feign",
                "com.palantir.atlasdb:atlasdb-lock-api",
                "com.palantir.atlasdb:lock-impl"
            ]
        },
        "com.palantir.atlasdb:lock-impl": {
            "project": true,
            "transitive": [
                "com.palantir.atlasdb:atlasdb-config",
                "com.palantir.atlasdb:atlasdb-impl-shared"
            ]
        },
        "com.palantir.atlasdb:qos-service-api": {
            "project": true,
            "transitive": [
                "com.palantir.atlasdb:atlasdb-api",
                "com.palantir.atlasdb:atlasdb-client",
                "com.palantir.atlasdb:qos-service-impl"
            ]
        },
        "com.palantir.atlasdb:qos-service-impl": {
            "project": true,
            "transitive": [
                "com.palantir.atlasdb:atlasdb-config"
            ]
        },
        "com.palantir.atlasdb:timestamp-api": {
            "project": true,
            "transitive": [
                "com.palantir.atlasdb:atlasdb-api",
                "com.palantir.atlasdb:atlasdb-impl-shared",
                "com.palantir.atlasdb:lock-api",
                "com.palantir.atlasdb:timestamp-client"
            ]
        },
        "com.palantir.atlasdb:timestamp-client": {
            "project": true,
            "transitive": [
                "com.palantir.atlasdb:atlasdb-config",
                "com.palantir.atlasdb:atlasdb-impl-shared"
            ]
        },
        "com.palantir.common:streams": {
            "locked": "1.9.0",
            "transitive": [
                "com.palantir.atlasdb:atlasdb-impl-shared"
            ]
        },
        "com.palantir.config.crypto:encrypted-config-value": {
            "locked": "1.0.0",
            "transitive": [
                "com.palantir.config.crypto:encrypted-config-value-module"
            ]
        },
        "com.palantir.config.crypto:encrypted-config-value-module": {
            "locked": "1.0.0",
            "transitive": [
                "com.palantir.atlasdb:atlasdb-config"
            ]
        },
        "com.palantir.patches.sourceforge:trove3": {
            "locked": "3.0.3-p5",
            "transitive": [
                "com.palantir.atlasdb:atlasdb-impl-shared",
                "com.palantir.atlasdb:lock-impl"
            ]
        },
        "com.palantir.remoting-api:errors": {
            "locked": "1.4.0",
            "transitive": [
                "com.palantir.remoting3:error-handling"
            ]
        },
        "com.palantir.remoting-api:service-config": {
            "locked": "1.4.0",
            "transitive": [
                "com.palantir.atlasdb:atlasdb-config",
<<<<<<< HEAD
                "com.palantir.remoting3:http-clients"
=======
                "com.palantir.atlasdb:atlasdb-feign"
>>>>>>> 22e129ab
            ]
        },
        "com.palantir.remoting-api:ssl-config": {
            "locked": "1.4.0",
            "transitive": [
                "com.palantir.atlasdb:atlasdb-api",
                "com.palantir.remoting-api:service-config",
                "com.palantir.remoting3:keystores"
            ]
        },
        "com.palantir.remoting-api:tracing": {
            "locked": "1.4.0",
            "transitive": [
                "com.palantir.remoting3:tracing"
            ]
        },
        "com.palantir.remoting2:error-handling": {
            "locked": "2.3.0",
            "transitive": [
                "com.palantir.atlasdb:atlasdb-config"
            ]
        },
        "com.palantir.remoting2:jackson-support": {
            "locked": "2.3.0",
            "transitive": [
                "com.palantir.remoting2:error-handling"
            ]
        },
        "com.palantir.remoting3:error-handling": {
            "locked": "3.5.1",
            "transitive": [
                "com.palantir.remoting3:jaxrs-clients",
                "com.palantir.remoting3:jersey-servers",
                "com.palantir.remoting3:okhttp-clients"
            ]
        },
        "com.palantir.remoting3:http-clients": {
            "locked": "3.5.1",
            "transitive": [
                "com.palantir.remoting3:jaxrs-clients",
                "com.palantir.remoting3:okhttp-clients"
            ]
        },
        "com.palantir.remoting3:jackson-support": {
            "locked": "3.5.1",
            "transitive": [
                "com.palantir.remoting3:error-handling",
                "com.palantir.remoting3:jaxrs-clients",
                "com.palantir.remoting3:tracing"
            ]
        },
        "com.palantir.remoting3:jaxrs-clients": {
            "locked": "3.5.1",
            "transitive": [
                "com.palantir.atlasdb:atlasdb-api",
                "com.palantir.atlasdb:qos-service-api"
            ]
        },
        "com.palantir.remoting3:jersey-servers": {
            "locked": "3.5.1",
            "transitive": [
                "com.palantir.atlasdb:atlasdb-impl-shared"
            ]
        },
        "com.palantir.remoting3:keystores": {
            "locked": "3.5.1",
            "transitive": [
                "com.palantir.atlasdb:atlasdb-config",
                "com.palantir.remoting3:http-clients",
                "com.palantir.remoting3:jaxrs-clients"
            ]
        },
        "com.palantir.remoting3:okhttp-clients": {
            "locked": "3.5.1",
            "transitive": [
                "com.palantir.remoting3:jaxrs-clients"
            ]
        },
        "com.palantir.remoting3:refresh-utils": {
            "locked": "3.5.1",
            "transitive": [
                "com.palantir.remoting3:jaxrs-clients"
            ]
        },
        "com.palantir.remoting3:refresh-utils": {
            "locked": "3.5.1",
            "transitive": [
                "com.palantir.atlasdb:atlasdb-feign"
            ]
        },
        "com.palantir.remoting3:tracing": {
            "locked": "3.5.1",
            "transitive": [
                "com.palantir.atlasdb:atlasdb-client",
                "com.palantir.atlasdb:atlasdb-config",
                "com.palantir.atlasdb:atlasdb-impl-shared",
                "com.palantir.atlasdb:leader-election-impl",
                "com.palantir.atlasdb:lock-impl",
<<<<<<< HEAD
                "com.palantir.remoting3:jersey-servers",
                "com.palantir.remoting3:tracing-okhttp3",
                "com.palantir.tritium:tritium-tracing"
=======
                "com.palantir.remoting3:jersey-servers"
>>>>>>> 22e129ab
            ]
        },
        "com.palantir.remoting3:tracing-okhttp3": {
            "locked": "3.5.1",
            "transitive": [
                "com.palantir.remoting3:jaxrs-clients",
                "com.palantir.remoting3:okhttp-clients"
            ]
        },
        "com.palantir.safe-logging:safe-logging": {
            "locked": "0.1.3",
            "transitive": [
                "com.palantir.atlasdb:atlasdb-client",
                "com.palantir.atlasdb:atlasdb-commons",
                "com.palantir.atlasdb:atlasdb-config",
                "com.palantir.atlasdb:atlasdb-impl-shared",
                "com.palantir.atlasdb:leader-election-impl",
                "com.palantir.atlasdb:lock-api",
                "com.palantir.atlasdb:lock-impl",
                "com.palantir.atlasdb:qos-service-api",
                "com.palantir.atlasdb:timestamp-api",
                "com.palantir.remoting-api:errors",
                "com.palantir.remoting3:jersey-servers",
                "com.palantir.remoting3:tracing",
                "com.palantir.tritium:tritium-core",
                "com.palantir.tritium:tritium-lib",
                "com.palantir.tritium:tritium-metrics",
                "com.palantir.tritium:tritium-slf4j",
                "com.palantir.tritium:tritium-tracing"
            ]
        },
        "com.palantir.tokens:auth-tokens": {
            "locked": "3.0.0",
            "transitive": [
                "com.palantir.remoting-api:service-config"
            ]
        },
        "com.palantir.tritium:tritium-api": {
            "locked": "0.8.4",
            "transitive": [
                "com.palantir.tritium:tritium-core",
                "com.palantir.tritium:tritium-lib",
                "com.palantir.tritium:tritium-metrics",
                "com.palantir.tritium:tritium-slf4j",
                "com.palantir.tritium:tritium-tracing"
            ]
        },
        "com.palantir.tritium:tritium-core": {
            "locked": "0.8.4",
            "transitive": [
                "com.palantir.tritium:tritium-lib",
                "com.palantir.tritium:tritium-metrics",
                "com.palantir.tritium:tritium-slf4j",
                "com.palantir.tritium:tritium-tracing"
            ]
        },
        "com.palantir.tritium:tritium-lib": {
            "locked": "0.8.4",
            "transitive": [
                "com.palantir.atlasdb:atlasdb-client",
                "com.palantir.atlasdb:atlasdb-config"
            ]
        },
        "com.palantir.tritium:tritium-metrics": {
            "locked": "0.8.4",
            "transitive": [
                "com.palantir.tritium:tritium-lib"
            ]
        },
        "com.palantir.tritium:tritium-proxy": {
            "locked": "0.8.4",
            "transitive": [
                "com.palantir.tritium:tritium-lib"
            ]
        },
        "com.palantir.tritium:tritium-slf4j": {
            "locked": "0.8.4",
            "transitive": [
                "com.palantir.tritium:tritium-lib"
            ]
        },
        "com.palantir.tritium:tritium-tracing": {
            "locked": "0.8.4",
            "transitive": [
                "com.palantir.tritium:tritium-lib"
            ]
        },
        "com.squareup.okhttp3:logging-interceptor": {
            "locked": "3.8.1",
            "transitive": [
                "com.palantir.remoting3:okhttp-clients"
            ]
        },
        "com.squareup.okhttp3:okhttp": {
            "locked": "3.8.1",
            "transitive": [
                "com.netflix.feign:feign-okhttp",
                "com.palantir.atlasdb:atlasdb-feign",
                "com.palantir.remoting3:okhttp-clients",
                "com.palantir.remoting3:tracing-okhttp3",
                "com.squareup.okhttp3:logging-interceptor"
            ]
        },
        "com.squareup.okio:okio": {
            "locked": "1.13.0",
            "transitive": [
                "com.squareup.okhttp3:okhttp"
            ]
        },
        "com.squareup:javapoet": {
            "locked": "1.9.0",
            "transitive": [
                "com.palantir.atlasdb:atlasdb-client"
            ]
        },
        "commons-io:commons-io": {
            "locked": "2.1",
            "transitive": [
                "com.palantir.atlasdb:leader-election-impl"
            ]
        },
        "commons-lang:commons-lang": {
            "locked": "2.6",
            "transitive": [
                "com.palantir.atlasdb:atlasdb-client",
                "com.palantir.atlasdb:leader-election-impl"
            ]
        },
        "io.dropwizard.metrics:metrics-core": {
            "locked": "3.2.3",
            "transitive": [
                "com.palantir.atlasdb:atlasdb-commons",
                "com.palantir.remoting3:okhttp-clients"
            ]
        },
        "io.dropwizard:dropwizard-jackson": {
            "locked": "0.9.3",
            "transitive": [
                "com.palantir.atlasdb:atlasdb-config"
            ]
        },
        "io.dropwizard:dropwizard-util": {
            "locked": "0.9.3",
            "transitive": [
                "io.dropwizard:dropwizard-jackson"
            ]
        },
        "javax.inject:javax.inject": {
            "locked": "1",
            "requested": "1"
        },
        "javax.validation:validation-api": {
            "locked": "1.1.0.Final",
            "transitive": [
                "com.palantir.atlasdb:atlasdb-api",
                "com.palantir.atlasdb:atlasdb-config",
                "com.palantir.atlasdb:atlasdb-feign"
            ]
        },
        "javax.ws.rs:javax.ws.rs-api": {
            "locked": "2.0.1",
            "transitive": [
                "com.palantir.atlasdb:atlasdb-api",
                "com.palantir.atlasdb:atlasdb-commons",
                "com.palantir.atlasdb:atlasdb-persistent-lock-api",
                "com.palantir.atlasdb:leader-election-api",
                "com.palantir.atlasdb:lock-api",
                "com.palantir.atlasdb:qos-service-api",
                "com.palantir.atlasdb:timestamp-api",
                "com.palantir.remoting-api:errors",
                "com.palantir.remoting2:error-handling",
                "com.palantir.remoting3:error-handling",
                "com.palantir.remoting3:jaxrs-clients"
            ]
        },
        "joda-time:joda-time": {
            "locked": "2.7",
            "transitive": [
                "com.palantir.atlasdb:lock-impl",
                "io.dropwizard:dropwizard-util"
            ]
        },
        "net.jpountz.lz4:lz4": {
            "locked": "1.3.0",
            "transitive": [
                "com.palantir.atlasdb:atlasdb-commons"
            ]
        },
        "org.apache.commons:commons-lang3": {
            "locked": "3.1",
            "transitive": [
                "com.palantir.atlasdb:atlasdb-api",
                "com.palantir.atlasdb:leader-election-api",
                "com.palantir.config.crypto:encrypted-config-value-module"
            ]
        },
        "org.hdrhistogram:HdrHistogram": {
            "locked": "2.1.10",
            "transitive": [
                "com.palantir.atlasdb:atlasdb-client",
                "com.palantir.atlasdb:atlasdb-config"
            ]
        },
        "org.jvnet:animal-sniffer-annotation": {
            "locked": "1.0",
            "transitive": [
                "com.netflix.feign:feign-core"
            ]
        },
        "org.mortbay.jetty.alpn:jetty-alpn-agent": {
            "locked": "2.0.6",
            "transitive": [
                "com.palantir.atlasdb:atlasdb-config"
            ]
        },
        "org.mpierce.metrics.reservoir:hdrhistogram-metrics-reservoir": {
            "locked": "1.1.2",
            "transitive": [
                "com.palantir.tritium:tritium-metrics"
            ]
        },
        "org.slf4j:slf4j-api": {
            "locked": "1.7.5",
            "transitive": [
                "com.netflix.feign:feign-slf4j",
                "com.palantir.atlasdb:atlasdb-commons",
                "com.palantir.remoting2:error-handling",
                "com.palantir.remoting3:error-handling",
                "com.palantir.remoting3:jaxrs-clients",
                "com.palantir.remoting3:okhttp-clients",
                "com.palantir.remoting3:tracing",
                "com.palantir.tokens:auth-tokens",
                "com.palantir.tritium:tritium-core",
                "com.palantir.tritium:tritium-lib",
                "com.palantir.tritium:tritium-metrics",
                "com.palantir.tritium:tritium-slf4j",
                "com.palantir.tritium:tritium-tracing",
                "io.dropwizard.metrics:metrics-core",
                "io.dropwizard:dropwizard-jackson"
            ]
        },
        "org.xerial.snappy:snappy-java": {
            "locked": "1.1.1.7",
            "transitive": [
                "com.palantir.atlasdb:atlasdb-client"
            ]
        },
        "org.yaml:snakeyaml": {
            "locked": "1.12",
            "transitive": [
                "com.fasterxml.jackson.dataformat:jackson-dataformat-yaml",
                "com.palantir.atlasdb:lock-impl"
            ]
        }
    }
}<|MERGE_RESOLUTION|>--- conflicted
+++ resolved
@@ -201,15 +201,9 @@
                 "com.palantir.atlasdb:atlasdb-commons",
                 "com.palantir.remoting-api:errors",
                 "com.palantir.remoting2:error-handling",
-<<<<<<< HEAD
                 "com.palantir.remoting3:jaxrs-clients",
                 "com.palantir.remoting3:refresh-utils",
-                "io.dropwizard:dropwizard-util",
-                "org.mpierce.metrics.reservoir:hdrhistogram-metrics-reservoir"
-=======
-                "com.palantir.remoting3:refresh-utils",
                 "io.dropwizard:dropwizard-util"
->>>>>>> 22e129ab
             ]
         },
         "com.google.guava:guava": {
@@ -224,10 +218,7 @@
                 "com.palantir.remoting3:error-handling",
                 "com.palantir.remoting3:jaxrs-clients",
                 "com.palantir.remoting3:keystores",
-<<<<<<< HEAD
                 "com.palantir.remoting3:okhttp-clients",
-=======
->>>>>>> 22e129ab
                 "com.palantir.remoting3:refresh-utils",
                 "com.palantir.remoting3:tracing",
                 "com.palantir.tritium:tritium-core",
@@ -461,11 +452,8 @@
             "locked": "1.4.0",
             "transitive": [
                 "com.palantir.atlasdb:atlasdb-config",
-<<<<<<< HEAD
+                "com.palantir.atlasdb:atlasdb-feign",
                 "com.palantir.remoting3:http-clients"
-=======
-                "com.palantir.atlasdb:atlasdb-feign"
->>>>>>> 22e129ab
             ]
         },
         "com.palantir.remoting-api:ssl-config": {
@@ -547,13 +535,8 @@
         "com.palantir.remoting3:refresh-utils": {
             "locked": "3.5.1",
             "transitive": [
+                "com.palantir.atlasdb:atlasdb-feign",
                 "com.palantir.remoting3:jaxrs-clients"
-            ]
-        },
-        "com.palantir.remoting3:refresh-utils": {
-            "locked": "3.5.1",
-            "transitive": [
-                "com.palantir.atlasdb:atlasdb-feign"
             ]
         },
         "com.palantir.remoting3:tracing": {
@@ -564,13 +547,8 @@
                 "com.palantir.atlasdb:atlasdb-impl-shared",
                 "com.palantir.atlasdb:leader-election-impl",
                 "com.palantir.atlasdb:lock-impl",
-<<<<<<< HEAD
                 "com.palantir.remoting3:jersey-servers",
-                "com.palantir.remoting3:tracing-okhttp3",
-                "com.palantir.tritium:tritium-tracing"
-=======
-                "com.palantir.remoting3:jersey-servers"
->>>>>>> 22e129ab
+                "com.palantir.remoting3:tracing-okhttp3"
             ]
         },
         "com.palantir.remoting3:tracing-okhttp3": {
@@ -1028,15 +1006,9 @@
                 "com.palantir.atlasdb:atlasdb-commons",
                 "com.palantir.remoting-api:errors",
                 "com.palantir.remoting2:error-handling",
-<<<<<<< HEAD
                 "com.palantir.remoting3:jaxrs-clients",
                 "com.palantir.remoting3:refresh-utils",
-                "io.dropwizard:dropwizard-util",
-                "org.mpierce.metrics.reservoir:hdrhistogram-metrics-reservoir"
-=======
-                "com.palantir.remoting3:refresh-utils",
                 "io.dropwizard:dropwizard-util"
->>>>>>> 22e129ab
             ]
         },
         "com.google.guava:guava": {
@@ -1051,10 +1023,7 @@
                 "com.palantir.remoting3:error-handling",
                 "com.palantir.remoting3:jaxrs-clients",
                 "com.palantir.remoting3:keystores",
-<<<<<<< HEAD
                 "com.palantir.remoting3:okhttp-clients",
-=======
->>>>>>> 22e129ab
                 "com.palantir.remoting3:refresh-utils",
                 "com.palantir.remoting3:tracing",
                 "com.palantir.tritium:tritium-core",
@@ -1288,11 +1257,8 @@
             "locked": "1.4.0",
             "transitive": [
                 "com.palantir.atlasdb:atlasdb-config",
-<<<<<<< HEAD
+                "com.palantir.atlasdb:atlasdb-feign",
                 "com.palantir.remoting3:http-clients"
-=======
-                "com.palantir.atlasdb:atlasdb-feign"
->>>>>>> 22e129ab
             ]
         },
         "com.palantir.remoting-api:ssl-config": {
@@ -1374,13 +1340,8 @@
         "com.palantir.remoting3:refresh-utils": {
             "locked": "3.5.1",
             "transitive": [
+                "com.palantir.atlasdb:atlasdb-feign",
                 "com.palantir.remoting3:jaxrs-clients"
-            ]
-        },
-        "com.palantir.remoting3:refresh-utils": {
-            "locked": "3.5.1",
-            "transitive": [
-                "com.palantir.atlasdb:atlasdb-feign"
             ]
         },
         "com.palantir.remoting3:tracing": {
@@ -1391,13 +1352,8 @@
                 "com.palantir.atlasdb:atlasdb-impl-shared",
                 "com.palantir.atlasdb:leader-election-impl",
                 "com.palantir.atlasdb:lock-impl",
-<<<<<<< HEAD
                 "com.palantir.remoting3:jersey-servers",
-                "com.palantir.remoting3:tracing-okhttp3",
-                "com.palantir.tritium:tritium-tracing"
-=======
-                "com.palantir.remoting3:jersey-servers"
->>>>>>> 22e129ab
+                "com.palantir.remoting3:tracing-okhttp3"
             ]
         },
         "com.palantir.remoting3:tracing-okhttp3": {
