/*
 * Copyright 2015 Palantir Technologies, Inc. All rights reserved.
 *
 * Licensed under the BSD-3 License (the "License");
 * you may not use this file except in compliance with the License.
 * You may obtain a copy of the License at
 *
 * http://opensource.org/licenses/BSD-3-Clause
 *
 * Unless required by applicable law or agreed to in writing, software
 * distributed under the License is distributed on an "AS IS" BASIS,
 * WITHOUT WARRANTIES OR CONDITIONS OF ANY KIND, either express or implied.
 * See the License for the specific language governing permissions and
 * limitations under the License.
 */
package com.palantir.atlasdb.transaction.impl;

import java.util.ArrayList;
import java.util.Arrays;
import java.util.Collection;
import java.util.Collections;
import java.util.Iterator;
import java.util.List;
import java.util.Map;
import java.util.Map.Entry;
import java.util.Optional;
import java.util.Set;
import java.util.SortedMap;
import java.util.TreeMap;
import java.util.concurrent.ConcurrentMap;
import java.util.concurrent.ConcurrentNavigableMap;
import java.util.concurrent.ConcurrentSkipListMap;
import java.util.concurrent.ExecutorService;
import java.util.concurrent.TimeUnit;
import java.util.concurrent.atomic.AtomicLong;
import java.util.concurrent.atomic.AtomicReference;
import java.util.function.BiFunction;
import java.util.stream.Stream;
import java.util.stream.StreamSupport;

import javax.annotation.Nullable;

import org.apache.commons.lang3.Validate;
import org.apache.commons.lang3.tuple.Pair;
import org.slf4j.Logger;
import org.slf4j.LoggerFactory;

import com.codahale.metrics.Histogram;
import com.codahale.metrics.Meter;
import com.codahale.metrics.Timer;
import com.google.common.base.Function;
import com.google.common.base.Functions;
import com.google.common.base.MoreObjects;
import com.google.common.base.Preconditions;
import com.google.common.base.Predicate;
import com.google.common.base.Predicates;
import com.google.common.base.Stopwatch;
import com.google.common.base.Supplier;
import com.google.common.collect.AbstractIterator;
import com.google.common.collect.Collections2;
import com.google.common.collect.FluentIterable;
import com.google.common.collect.HashMultimap;
import com.google.common.collect.ImmutableList;
import com.google.common.collect.ImmutableMap;
import com.google.common.collect.ImmutableSet;
import com.google.common.collect.ImmutableSortedMap;
import com.google.common.collect.Iterables;
import com.google.common.collect.Iterators;
import com.google.common.collect.Lists;
import com.google.common.collect.Maps;
import com.google.common.collect.Multimap;
import com.google.common.collect.Multimaps;
import com.google.common.collect.Ordering;
import com.google.common.collect.PeekingIterator;
import com.google.common.collect.Sets;
import com.google.common.primitives.UnsignedBytes;
import com.palantir.atlasdb.AtlasDbConstants;
import com.palantir.atlasdb.AtlasDbMetricNames;
import com.palantir.atlasdb.AtlasDbPerformanceConstants;
import com.palantir.atlasdb.cache.TimestampCache;
import com.palantir.atlasdb.cleaner.api.Cleaner;
import com.palantir.atlasdb.encoding.PtBytes;
import com.palantir.atlasdb.keyvalue.api.BatchColumnRangeSelection;
import com.palantir.atlasdb.keyvalue.api.Cell;
import com.palantir.atlasdb.keyvalue.api.ColumnRangeSelection;
import com.palantir.atlasdb.keyvalue.api.ColumnSelection;
import com.palantir.atlasdb.keyvalue.api.KeyAlreadyExistsException;
import com.palantir.atlasdb.keyvalue.api.KeyValueService;
import com.palantir.atlasdb.keyvalue.api.RangeRequest;
import com.palantir.atlasdb.keyvalue.api.RangeRequests;
import com.palantir.atlasdb.keyvalue.api.RowColumnRangeIterator;
import com.palantir.atlasdb.keyvalue.api.RowResult;
import com.palantir.atlasdb.keyvalue.api.TableReference;
import com.palantir.atlasdb.keyvalue.api.Value;
import com.palantir.atlasdb.keyvalue.impl.Cells;
import com.palantir.atlasdb.keyvalue.impl.LocalRowColumnRangeIterator;
import com.palantir.atlasdb.keyvalue.impl.RowResults;
import com.palantir.atlasdb.logging.LoggingArgs;
import com.palantir.atlasdb.protos.generated.TableMetadataPersistence.SweepStrategy;
import com.palantir.atlasdb.sweep.queue.MultiTableSweepQueueWriter;
import com.palantir.atlasdb.table.description.exceptions.AtlasDbConstraintException;
import com.palantir.atlasdb.transaction.api.AtlasDbConstraintCheckingMode;
import com.palantir.atlasdb.transaction.api.ConflictHandler;
import com.palantir.atlasdb.transaction.api.ConstraintCheckable;
import com.palantir.atlasdb.transaction.api.ConstraintCheckingTransaction;
import com.palantir.atlasdb.transaction.api.PreCommitCondition;
import com.palantir.atlasdb.transaction.api.TransactionCommitFailedException;
import com.palantir.atlasdb.transaction.api.TransactionConflictException;
import com.palantir.atlasdb.transaction.api.TransactionConflictException.CellConflict;
import com.palantir.atlasdb.transaction.api.TransactionFailedException;
import com.palantir.atlasdb.transaction.api.TransactionFailedRetriableException;
import com.palantir.atlasdb.transaction.api.TransactionLockAcquisitionTimeoutException;
import com.palantir.atlasdb.transaction.api.TransactionLockTimeoutException;
import com.palantir.atlasdb.transaction.api.TransactionReadSentinelBehavior;
import com.palantir.atlasdb.transaction.impl.logging.CommitProfileProcessor;
import com.palantir.atlasdb.transaction.impl.logging.ImmutableChainingLogConsumerProcessor;
import com.palantir.atlasdb.transaction.impl.logging.ImmutableTransactionCommitProfile;
import com.palantir.atlasdb.transaction.impl.logging.LogConsumerProcessor;
import com.palantir.atlasdb.transaction.impl.logging.PredicateBackedLogConsumerProcessor;
import com.palantir.atlasdb.transaction.impl.logging.RateLimitedBooleanSupplier;
import com.palantir.atlasdb.transaction.impl.logging.TransactionCommitProfile;
import com.palantir.atlasdb.transaction.service.TransactionService;
import com.palantir.atlasdb.util.MetricsManager;
import com.palantir.common.annotation.Output;
import com.palantir.common.base.AbortingVisitor;
import com.palantir.common.base.AbstractBatchingVisitable;
import com.palantir.common.base.BatchingVisitable;
import com.palantir.common.base.BatchingVisitableFromIterable;
import com.palantir.common.base.BatchingVisitables;
import com.palantir.common.base.ClosableIterator;
import com.palantir.common.base.ClosableIterators;
import com.palantir.common.base.ForwardingClosableIterator;
import com.palantir.common.collect.IterableUtils;
import com.palantir.common.collect.IteratorUtils;
import com.palantir.common.collect.MapEntries;
import com.palantir.common.streams.MoreStreams;
import com.palantir.lock.AtlasCellLockDescriptor;
import com.palantir.lock.AtlasRowLockDescriptor;
import com.palantir.lock.LockDescriptor;
import com.palantir.lock.v2.LockRequest;
import com.palantir.lock.v2.LockResponse;
import com.palantir.lock.v2.LockToken;
import com.palantir.lock.v2.TimelockService;
import com.palantir.lock.v2.WaitForLocksRequest;
import com.palantir.lock.v2.WaitForLocksResponse;
import com.palantir.logsafe.SafeArg;
import com.palantir.logsafe.UnsafeArg;
import com.palantir.util.AssertUtils;
import com.palantir.util.paging.TokenBackedBasicResultsPage;

/**
 * This implements snapshot isolation for transactions.
 * <p>
 * This object is thread safe and you may do reads and writes from multiple threads.
 * You may not continue reading or writing after {@link #commit()} or {@link #abort()}
 * is called.
 * <p>
 * Things to keep in mind when dealing with snapshot transactions:
 * 1. Transactions that do writes should be short lived.
 * 1a. Read only transactions can be long lived (within reason).
 * 2. Do not write too much data in one transaction (this relates back to #1)
 * 3. A row should be able to fit in memory without any trouble.  This includes
 *    all columns of the row.  If you are thinking about making your row bigger than like 10MB, you
 *    should think about breaking these up into different rows and using range scans.
 */
public class SnapshotTransaction extends AbstractTransaction implements ConstraintCheckingTransaction {
    private static final Logger log = LoggerFactory.getLogger(SnapshotTransaction.class);
    private static final Logger perfLogger = LoggerFactory.getLogger("dualschema.perf");
    private static final Logger constraintLogger = LoggerFactory.getLogger("dualschema.constraints");

    private static final int BATCH_SIZE_GET_FIRST_PAGE = 1000;

    private enum State {
        UNCOMMITTED,
        COMMITTED,
        COMMITTING,
        ABORTED,
        /**
         * Commit has failed during commit.
         */
        FAILED
    }

    protected final TimelockService timelockService;
    final KeyValueService keyValueService;
    final TransactionService defaultTransactionService;
    private final Cleaner cleaner;
    private final Supplier<Long> startTimestamp;
    protected final MetricsManager metricsManager;

    private final MultiTableSweepQueueWriter sweepQueue;

    protected final long immutableTimestamp;
    protected final Optional<LockToken> immutableTimestampLock;
    private final PreCommitCondition preCommitCondition;
    protected final long timeCreated = System.currentTimeMillis();

    protected final ConcurrentMap<TableReference, ConcurrentNavigableMap<Cell, byte[]>> writesByTable =
            Maps.newConcurrentMap();
    protected final ConflictDetectionManager conflictDetectionManager;
    private final AtomicLong byteCount = new AtomicLong();

    private final AtlasDbConstraintCheckingMode constraintCheckingMode;

    private final ConcurrentMap<TableReference, ConstraintCheckable> constraintsByTableName = Maps.newConcurrentMap();

    private final AtomicReference<State> state = new AtomicReference<>(State.UNCOMMITTED);
    private final AtomicLong numWriters = new AtomicLong();
    protected final SweepStrategyManager sweepStrategyManager;
    protected final Long transactionReadTimeoutMillis;
    private final TransactionReadSentinelBehavior readSentinelBehavior;
    private volatile long commitTsForScrubbing = TransactionConstants.FAILED_COMMIT_TS;
    protected final boolean allowHiddenTableAccess;
    protected final Stopwatch transactionTimer = Stopwatch.createStarted();
    protected final TimestampCache timestampValidationReadCache;
    protected final long lockAcquireTimeoutMs;
    protected final ExecutorService getRangesExecutor;
    protected final int defaultGetRangesConcurrency;
    private final Set<TableReference> involvedTables = Sets.newConcurrentHashSet();
    protected final ExecutorService deleteExecutor;

    protected volatile boolean hasReads;

    private final Timer.Context transactionTimerContext;

    private final CommitProfileProcessor profileProcessor = createDefaultCommitProfileProcessor();

    /**
     * @param immutableTimestamp If we find a row written before the immutableTimestamp we don't need to
     *                           grab a read lock for it because we know that no writers exist.
     * @param preCommitCondition This check must pass for this transaction to commit.
     */
    /* package */ SnapshotTransaction(
                               MetricsManager metricsManager,
                               KeyValueService keyValueService,
                               TimelockService timelockService,
                               TransactionService transactionService,
                               Cleaner cleaner,
                               Supplier<Long> startTimeStamp,
                               ConflictDetectionManager conflictDetectionManager,
                               SweepStrategyManager sweepStrategyManager,
                               long immutableTimestamp,
                               Optional<LockToken> immutableTimestampLock,
                               PreCommitCondition preCommitCondition,
                               AtlasDbConstraintCheckingMode constraintCheckingMode,
                               Long transactionTimeoutMillis,
                               TransactionReadSentinelBehavior readSentinelBehavior,
                               boolean allowHiddenTableAccess,
                               TimestampCache timestampValidationReadCache,
                               long lockAcquireTimeoutMs,
                               ExecutorService getRangesExecutor,
                               int defaultGetRangesConcurrency,
                               MultiTableSweepQueueWriter sweepQueue,
                               ExecutorService deleteExecutor) {
        this.metricsManager = metricsManager;
        this.transactionTimerContext = getTimer("transactionMillis").time();
        this.keyValueService = keyValueService;
        this.timelockService = timelockService;
        this.defaultTransactionService = transactionService;
        this.cleaner = cleaner;
        this.startTimestamp = startTimeStamp;
        this.conflictDetectionManager = conflictDetectionManager;
        this.sweepStrategyManager = sweepStrategyManager;
        this.immutableTimestamp = immutableTimestamp;
        this.immutableTimestampLock = immutableTimestampLock;
        this.preCommitCondition = preCommitCondition;
        this.constraintCheckingMode = constraintCheckingMode;
        this.transactionReadTimeoutMillis = transactionTimeoutMillis;
        this.readSentinelBehavior = readSentinelBehavior;
        this.allowHiddenTableAccess = allowHiddenTableAccess;
        this.timestampValidationReadCache = timestampValidationReadCache;
        this.lockAcquireTimeoutMs = lockAcquireTimeoutMs;
        this.getRangesExecutor = getRangesExecutor;
        this.defaultGetRangesConcurrency = defaultGetRangesConcurrency;
        this.sweepQueue = sweepQueue;
        this.deleteExecutor = deleteExecutor;
        this.hasReads = false;
    }

    @Override
    public long getTimestamp() {
        return getStartTimestamp();
    }

    long getCommitTimestamp() {
        return commitTsForScrubbing;
    }

    @Override
    public TransactionReadSentinelBehavior getReadSentinelBehavior() {
        return readSentinelBehavior;
    }

    public Stopwatch getTrasactionTimer() {
        return transactionTimer;
    }

    protected void checkGetPreconditions(TableReference tableRef) {
        markTableAsInvolvedInThisTransaction(tableRef);
        if (transactionReadTimeoutMillis != null
                && System.currentTimeMillis() - timeCreated > transactionReadTimeoutMillis) {
            throw new TransactionFailedRetriableException("Transaction timed out.");
        }
        Preconditions.checkArgument(allowHiddenTableAccess || !AtlasDbConstants.hiddenTables.contains(tableRef));
        Preconditions.checkState(state.get() == State.UNCOMMITTED || state.get() == State.COMMITTING,
                "Transaction must be uncommitted.");
    }

    @Override
    public SortedMap<byte[], RowResult<byte[]>> getRows(TableReference tableRef, Iterable<byte[]> rows,
                                                        ColumnSelection columnSelection) {
        Timer.Context timer = getTimer("getRows").time();
        checkGetPreconditions(tableRef);
        if (Iterables.isEmpty(rows)) {
            return AbstractTransaction.EMPTY_SORTED_ROWS;
        }
        hasReads = true;
        Map<Cell, byte[]> result = Maps.newHashMap();
        Map<Cell, Value> rawResults = Maps.newHashMap(
                keyValueService.getRows(tableRef, rows, columnSelection, getStartTimestamp()));
        SortedMap<Cell, byte[]> writes = writesByTable.get(tableRef);
        if (writes != null) {
            for (byte[] row : rows) {
                extractLocalWritesForRow(result, writes, row, columnSelection);
            }
        }

        // We don't need to do work postFiltering if we have a write locally.
        rawResults.keySet().removeAll(result.keySet());

        SortedMap<byte[], RowResult<byte[]>> results = filterRowResults(tableRef, rawResults, result);
        long getRowsMillis = TimeUnit.NANOSECONDS.toMillis(timer.stop());
        if (perfLogger.isDebugEnabled()) {
            perfLogger.debug("getRows({}, {} rows) found {} rows, took {} ms",
                    tableRef, Iterables.size(rows), results.size(), getRowsMillis);
        }
        validateExternalAndCommitLocksIfNecessary(tableRef, getStartTimestamp());
        return results;
    }

    @Override
    public Map<byte[], BatchingVisitable<Map.Entry<Cell, byte[]>>> getRowsColumnRange(
            TableReference tableRef,
            Iterable<byte[]> rows,
            BatchColumnRangeSelection columnRangeSelection) {
        checkGetPreconditions(tableRef);
        if (Iterables.isEmpty(rows)) {
            return ImmutableMap.of();
        }
        hasReads = true;
        Map<byte[], RowColumnRangeIterator> rawResults = keyValueService.getRowsColumnRange(tableRef, rows,
                columnRangeSelection, getStartTimestamp());
        Map<byte[], BatchingVisitable<Map.Entry<Cell, byte[]>>> postFilteredResults =
                Maps.newHashMapWithExpectedSize(rawResults.size());
        for (Entry<byte[], RowColumnRangeIterator> e : rawResults.entrySet()) {
            byte[] row = e.getKey();
            RowColumnRangeIterator rawIterator = e.getValue();
            Iterator<Map.Entry<Cell, byte[]>> postFilteredIterator =
                    getPostFilteredColumns(tableRef, columnRangeSelection, row, rawIterator);
            postFilteredResults.put(row, BatchingVisitableFromIterable.create(postFilteredIterator));
        }
        return postFilteredResults;
    }

    @Override
    public Iterator<Map.Entry<Cell, byte[]>> getRowsColumnRange(TableReference tableRef,
                                                                Iterable<byte[]> rows,
                                                                ColumnRangeSelection columnRangeSelection,
                                                                int batchHint) {
        checkGetPreconditions(tableRef);
        if (Iterables.isEmpty(rows)) {
            return Collections.emptyIterator();
        }
        hasReads = true;
        RowColumnRangeIterator rawResults =
                keyValueService.getRowsColumnRange(tableRef,
                                                   rows,
                                                   columnRangeSelection,
                                                   batchHint,
                                                   getStartTimestamp());
        if (!rawResults.hasNext()) {
            validateExternalAndCommitLocksIfNecessary(tableRef, getStartTimestamp());
        } // else the postFiltered iterator will check for each batch.

        Iterator<Map.Entry<byte[], RowColumnRangeIterator>> rawResultsByRow = partitionByRow(rawResults);
        Iterator<Iterator<Map.Entry<Cell, byte[]>>> postFiltered = Iterators.transform(rawResultsByRow, e -> {
            byte[] row = e.getKey();
            RowColumnRangeIterator rawIterator = e.getValue();
            BatchColumnRangeSelection batchColumnRangeSelection =
                    BatchColumnRangeSelection.create(columnRangeSelection, batchHint);
            return getPostFilteredColumns(tableRef, batchColumnRangeSelection, row, rawIterator);
        });

        return Iterators.concat(postFiltered);
    }

    private Iterator<Map.Entry<Cell, byte[]>> getPostFilteredColumns(
            TableReference tableRef,
            BatchColumnRangeSelection batchColumnRangeSelection,
            byte[] row,
            RowColumnRangeIterator rawIterator) {
        Iterator<Map.Entry<Cell, byte[]>> postFilterIterator =
                getRowColumnRangePostFiltered(tableRef, row, batchColumnRangeSelection, rawIterator);
        SortedMap<Cell, byte[]> localWrites = getLocalWritesForColumnRange(tableRef, batchColumnRangeSelection, row);
        Iterator<Map.Entry<Cell, byte[]>> localIterator = localWrites.entrySet().iterator();
        Iterator<Map.Entry<Cell, byte[]>> mergedIterator =
                IteratorUtils.mergeIterators(localIterator,
                        postFilterIterator,
                        Ordering.from(UnsignedBytes.lexicographicalComparator())
                                .onResultOf(entry -> entry.getKey().getColumnName()),
                        from -> from.getLhSide());
        // Filter empty columns.
        return Iterators.filter(mergedIterator, entry -> entry.getValue().length > 0);
    }

    private Iterator<Map.Entry<Cell, byte[]>> getRowColumnRangePostFiltered(
            TableReference tableRef,
            byte[] row,
            BatchColumnRangeSelection columnRangeSelection,
            RowColumnRangeIterator rawIterator) {
        ColumnRangeBatchProvider batchProvider = new ColumnRangeBatchProvider(
                keyValueService, tableRef, row, columnRangeSelection, getStartTimestamp());
        BatchSizeIncreasingIterator<Map.Entry<Cell, Value>> batchIterator = new BatchSizeIncreasingIterator<>(
                batchProvider, columnRangeSelection.getBatchHint(), ClosableIterators.wrap(rawIterator));
        Iterator<Iterator<Map.Entry<Cell, byte[]>>> postFilteredBatches =
                new AbstractIterator<Iterator<Map.Entry<Cell, byte[]>>>() {
            @Override
            protected Iterator<Map.Entry<Cell, byte[]>> computeNext() {
                ImmutableMap.Builder<Cell, Value> rawBuilder = ImmutableMap.builder();
                List<Map.Entry<Cell, Value>> batch = batchIterator.getBatch();
                for (Map.Entry<Cell, Value> result : batch) {
                    rawBuilder.put(result);
                }
                Map<Cell, Value> raw = rawBuilder.build();
                validateExternalAndCommitLocksIfNecessary(tableRef, getStartTimestamp());
                if (raw.isEmpty()) {
                    return endOfData();
                }
                SortedMap<Cell, byte[]> post = new TreeMap<>();
                getWithPostFiltering(tableRef, raw, post, Value.GET_VALUE);
                batchIterator.markNumResultsNotDeleted(post.keySet().size());
                return post.entrySet().iterator();
            }
        };
        return Iterators.concat(postFilteredBatches);
    }

    /**
     * Partitions a {@link RowColumnRangeIterator} into contiguous blocks that share the same row name.
     * {@link KeyValueService#getRowsColumnRange(TableReference, Iterable, ColumnRangeSelection, int, long)} guarantees
     * that all columns for a single row are adjacent, so this method will return an {@link Iterator} with exactly one
     * entry per non-empty row.
     */
    private Iterator<Map.Entry<byte[], RowColumnRangeIterator>> partitionByRow(RowColumnRangeIterator rawResults) {
        PeekingIterator<Map.Entry<Cell, Value>> peekableRawResults = Iterators.peekingIterator(rawResults);
        return new AbstractIterator<Map.Entry<byte[], RowColumnRangeIterator>>() {
            byte[] prevRowName;

            @Override
            protected Map.Entry<byte[], RowColumnRangeIterator> computeNext() {
                finishConsumingPreviousRow(peekableRawResults);
                if (!peekableRawResults.hasNext()) {
                    return endOfData();
                }
                byte[] nextRowName = peekableRawResults.peek().getKey().getRowName();
                Iterator<Map.Entry<Cell, Value>> columnsIterator =
                        new AbstractIterator<Map.Entry<Cell, Value>>() {
                    @Override
                    protected Map.Entry<Cell, Value> computeNext() {
                        if (!peekableRawResults.hasNext()
                                || !Arrays.equals(peekableRawResults.peek().getKey().getRowName(), nextRowName)) {
                            return endOfData();
                        }
                        return peekableRawResults.next();
                    }
                };
                prevRowName = nextRowName;
                return Maps.immutableEntry(nextRowName, new LocalRowColumnRangeIterator(columnsIterator));
            }

            private void finishConsumingPreviousRow(PeekingIterator<Map.Entry<Cell, Value>> iter) {
                int numConsumed = 0;
                while (iter.hasNext() && Arrays.equals(iter.peek().getKey().getRowName(), prevRowName)) {
                    iter.next();
                    numConsumed++;
                }
                if (numConsumed > 0) {
                    log.warn("Not all columns for row {} were read. {} columns were discarded.",
                             UnsafeArg.of("row", Arrays.toString(prevRowName)),
                             SafeArg.of("numColumnsDiscarded", numConsumed));
                }
            }
        };
    }

    @Override
    public SortedMap<byte[], RowResult<byte[]>> getRowsIgnoringLocalWrites(
            TableReference tableRef,
            Iterable<byte[]> rows) {
        checkGetPreconditions(tableRef);
        if (Iterables.isEmpty(rows)) {
            return AbstractTransaction.EMPTY_SORTED_ROWS;
        }
        hasReads = true;

        Map<Cell, Value> rawResults = Maps.newHashMap(keyValueService.getRows(tableRef,
                rows,
                ColumnSelection.all(),
                getStartTimestamp()));

        validateExternalAndCommitLocksIfNecessary(tableRef, getStartTimestamp());
        return filterRowResults(tableRef, rawResults, Maps.newHashMap());
    }

    private SortedMap<byte[], RowResult<byte[]>> filterRowResults(TableReference tableRef,
                                                                  Map<Cell, Value> rawResults,
                                                                  Map<Cell, byte[]> result) {
        getWithPostFiltering(tableRef, rawResults, result, Value.GET_VALUE);
        Map<Cell, byte[]> filterDeletedValues = Maps.filterValues(result, Predicates.not(Value.IS_EMPTY));
        return RowResults.viewOfSortedMap(Cells.breakCellsUpByRow(filterDeletedValues));
    }

    /**
     * This will add any local writes for this row to the result map.
     * <p>
     * If an empty value was written as a delete, this will also be included in the map.
     */
    private void extractLocalWritesForRow(@Output Map<Cell, byte[]> result,
            SortedMap<Cell, byte[]> writes, byte[] row, ColumnSelection columnSelection) {
        Cell lowCell = Cells.createSmallestCellForRow(row);
        Iterator<Entry<Cell, byte[]>> it = writes.tailMap(lowCell).entrySet().iterator();
        while (it.hasNext()) {
            Entry<Cell, byte[]> entry = it.next();
            Cell cell = entry.getKey();
            if (!Arrays.equals(row, cell.getRowName())) {
                break;
            }
            if (columnSelection.allColumnsSelected()
                    || columnSelection.getSelectedColumns().contains(cell.getColumnName())) {
                result.put(cell, entry.getValue());
            }
        }
    }

    @Override
    public Map<Cell, byte[]> get(TableReference tableRef, Set<Cell> cells) {
        Timer.Context timer = getTimer("get").time();
        checkGetPreconditions(tableRef);
        if (Iterables.isEmpty(cells)) {
            return ImmutableMap.of();
        }
        hasReads = true;

        Map<Cell, byte[]> result = Maps.newHashMap();
        SortedMap<Cell, byte[]> writes = writesByTable.get(tableRef);
        if (writes != null) {
            for (Cell cell : cells) {
                if (writes.containsKey(cell)) {
                    result.put(cell, writes.get(cell));
                }
            }
        }

        // We don't need to read any cells that were written locally.
        result.putAll(getFromKeyValueService(tableRef, Sets.difference(cells, result.keySet())));

        long getMillis = TimeUnit.NANOSECONDS.toMillis(timer.stop());
        if (perfLogger.isDebugEnabled()) {
            perfLogger.debug("get({}, {} cells) found {} cells (some possibly deleted), took {} ms",
                    tableRef, cells.size(), result.size(), getMillis);
        }
        validateExternalAndCommitLocksIfNecessary(tableRef, getStartTimestamp());
        return Maps.filterValues(result, Predicates.not(Value.IS_EMPTY));
    }

    @Override
    public Map<Cell, byte[]> getIgnoringLocalWrites(TableReference tableRef, Set<Cell> cells) {
        checkGetPreconditions(tableRef);
        if (Iterables.isEmpty(cells)) {
            return ImmutableMap.of();
        }
        hasReads = true;

        Map<Cell, byte[]> result = getFromKeyValueService(tableRef, cells);
        validateExternalAndCommitLocksIfNecessary(tableRef, getStartTimestamp());

        return Maps.filterValues(result, Predicates.not(Value.IS_EMPTY));
    }

    /**
     * This will load the given keys from the underlying key value service and apply postFiltering
     * so we have snapshot isolation.  If the value in the key value service is the empty array
     * this will be included here and needs to be filtered out.
     */
    private Map<Cell, byte[]> getFromKeyValueService(TableReference tableRef, Set<Cell> cells) {
        Map<Cell, byte[]> result = Maps.newHashMap();
        Map<Cell, Long> toRead = Cells.constantValueMap(cells, getStartTimestamp());
        Map<Cell, Value> rawResults = keyValueService.get(tableRef, toRead);
        getWithPostFiltering(tableRef, rawResults, result, Value.GET_VALUE);
        return result;
    }

    private static byte[] getNextStartRowName(
            RangeRequest range,
            TokenBackedBasicResultsPage<RowResult<Value>, byte[]> prePostFilter) {
        if (!prePostFilter.moreResultsAvailable()) {
            return range.getEndExclusive();
        }
        return prePostFilter.getTokenForNextPage();
    }


    @Override
    public Iterable<BatchingVisitable<RowResult<byte[]>>> getRanges(final TableReference tableRef,
                                                                    Iterable<RangeRequest> rangeRequests) {
        checkGetPreconditions(tableRef);

        if (perfLogger.isDebugEnabled()) {
            perfLogger.debug("Passed {} ranges to getRanges({}, {})",
                    Iterables.size(rangeRequests), tableRef, rangeRequests);
        }
        if (!Iterables.isEmpty(rangeRequests)) {
            hasReads = true;
        }

        return FluentIterable.from(Iterables.partition(rangeRequests, BATCH_SIZE_GET_FIRST_PAGE))
                .transformAndConcat(input -> {
                    Timer.Context timer = getTimer("processedRangeMillis").time();
                    Map<RangeRequest, TokenBackedBasicResultsPage<RowResult<Value>, byte[]>> firstPages =
                            keyValueService.getFirstBatchForRanges(tableRef, input, getStartTimestamp());
                    validateExternalAndCommitLocksIfNecessary(tableRef, getStartTimestamp());

                    SortedMap<Cell, byte[]> postFiltered = postFilterPages(
                            tableRef,
                            firstPages.values());

                    List<BatchingVisitable<RowResult<byte[]>>> ret = Lists.newArrayListWithCapacity(input.size());
                    for (RangeRequest rangeRequest : input) {
                        TokenBackedBasicResultsPage<RowResult<Value>, byte[]> prePostFilter =
                                firstPages.get(rangeRequest);
                        byte[] nextStartRowName = getNextStartRowName(
                                rangeRequest,
                                prePostFilter);
                        List<Entry<Cell, byte[]>> mergeIterators = getPostFilteredWithLocalWrites(
                                tableRef,
                                postFiltered,
                                rangeRequest,
                                prePostFilter.getResults(),
                                nextStartRowName);
                        ret.add(new AbstractBatchingVisitable<RowResult<byte[]>>() {
                            @Override
                            protected <K extends Exception> void batchAcceptSizeHint(
                                    int batchSizeHint,
                                    ConsistentVisitor<RowResult<byte[]>, K> visitor)
                                    throws K {
                                checkGetPreconditions(tableRef);
                                final Iterator<RowResult<byte[]>> rowResults = Cells.createRowView(mergeIterators);
                                while (rowResults.hasNext()) {
                                    if (!visitor.visit(ImmutableList.of(rowResults.next()))) {
                                        return;
                                    }
                                }
                                if ((nextStartRowName.length == 0) || !prePostFilter.moreResultsAvailable()) {
                                    return;
                                }
                                RangeRequest newRange = rangeRequest.getBuilder()
                                        .startRowInclusive(nextStartRowName)
                                        .build();
                                getRange(tableRef, newRange)
                                        .batchAccept(batchSizeHint, visitor);
                            }
                        });
                    }
                    long processedRangeMillis = TimeUnit.NANOSECONDS.toMillis(timer.stop());
                    log.trace("Processed {} range requests for {} in {}ms",
                            SafeArg.of("numRequests", input.size()),
                            LoggingArgs.tableRef(tableRef),
                            SafeArg.of("millis", processedRangeMillis));
                    return ret;
                });
    }

    @Override
    public <T> Stream<T> getRanges(
            final TableReference tableRef,
            Iterable<RangeRequest> rangeRequests,
            int concurrencyLevel,
            BiFunction<RangeRequest, BatchingVisitable<RowResult<byte[]>>, T> visitableProcessor) {
        if (!Iterables.isEmpty(rangeRequests)) {
            hasReads = true;
        }
        Stream<Pair<RangeRequest, BatchingVisitable<RowResult<byte[]>>>> requestAndVisitables =
                StreamSupport.stream(rangeRequests.spliterator(), false)
                        .map(rangeRequest -> Pair.of(rangeRequest, getLazyRange(tableRef, rangeRequest)));

        if (concurrencyLevel == 1 || isSingleton(rangeRequests)) {
            return requestAndVisitables.map(pair -> visitableProcessor.apply(pair.getLeft(), pair.getRight()));
        }

        return MoreStreams.blockingStreamWithParallelism(
                requestAndVisitables,
                pair -> visitableProcessor.apply(pair.getLeft(), pair.getRight()),
                getRangesExecutor,
                concurrencyLevel);
    }

    @Override
    public <T> Stream<T> getRanges(
            final TableReference tableRef,
            Iterable<RangeRequest> rangeRequests,
            BiFunction<RangeRequest, BatchingVisitable<RowResult<byte[]>>, T> visitableProcessor) {
        if (!Iterables.isEmpty(rangeRequests)) {
            hasReads = true;
        }
        return getRanges(tableRef, rangeRequests, defaultGetRangesConcurrency, visitableProcessor);
    }

    private static boolean isSingleton(Iterable<?> elements) {
        Iterator<?> it = elements.iterator();
        if (it.hasNext()) {
            it.next();
            return !it.hasNext();
        }
        return false;
    }

    @Override
    public Stream<BatchingVisitable<RowResult<byte[]>>> getRangesLazy(
            final TableReference tableRef, Iterable<RangeRequest> rangeRequests) {
        if (!Iterables.isEmpty(rangeRequests)) {
            hasReads = true;
        }
        return StreamSupport.stream(rangeRequests.spliterator(), false)
                .map(rangeRequest -> getLazyRange(tableRef, rangeRequest));
    }

    private BatchingVisitable<RowResult<byte[]>> getLazyRange(TableReference tableRef, RangeRequest rangeRequest) {
        return new AbstractBatchingVisitable<RowResult<byte[]>>() {
            @Override
            protected <K extends Exception> void batchAcceptSizeHint(
                    int batchSizeHint, ConsistentVisitor<RowResult<byte[]>, K> visitor) throws K {
                getRange(tableRef, rangeRequest).batchAccept(batchSizeHint, visitor);
            }
        };
    }

    private void validateExternalAndCommitLocksIfNecessary(TableReference tableRef, long timestamp) {
        if (!isValidationNecessary(tableRef)) {
            return;
        }
        throwIfPreCommitRequirementsNotMet(null, timestamp);
    }

    private boolean isValidationNecessary(TableReference tableRef) {
        return sweepStrategyManager.get().get(tableRef) == SweepStrategy.THOROUGH;
    }

    private List<Entry<Cell, byte[]>> getPostFilteredWithLocalWrites(final TableReference tableRef,
                                                                     final SortedMap<Cell, byte[]> postFiltered,
                                                                     final RangeRequest rangeRequest,
                                                                     List<RowResult<Value>> prePostFilter,
                                                                     final byte[] endRowExclusive) {
        Map<Cell, Value> prePostFilterCells = Cells.convertRowResultsToCells(prePostFilter);
        Collection<Entry<Cell, byte[]>> postFilteredCells = Collections2.filter(
                postFiltered.entrySet(),
                Predicates.compose(
                        Predicates.in(prePostFilterCells.keySet()),
                        MapEntries.getKeyFunction()));
        Collection<Entry<Cell, byte[]>> localWritesInRange = getLocalWritesForRange(
                tableRef,
                rangeRequest.getStartInclusive(),
                endRowExclusive).entrySet();
        return mergeInLocalWrites(
                postFilteredCells.iterator(),
                localWritesInRange.iterator(),
                rangeRequest.isReverse());
    }

    @Override
    public BatchingVisitable<RowResult<byte[]>> getRange(final TableReference tableRef,
                                                         final RangeRequest range) {
        checkGetPreconditions(tableRef);
        if (range.isEmptyRange()) {
            return BatchingVisitables.emptyBatchingVisitable();
        }
        hasReads = true;

        return new AbstractBatchingVisitable<RowResult<byte[]>>() {
            @Override
            public <K extends Exception> void batchAcceptSizeHint(
                    int userRequestedSize,
                    ConsistentVisitor<RowResult<byte[]>, K> visitor)
                    throws K {
                Preconditions.checkState(state.get() == State.UNCOMMITTED,
                        "Transaction must be uncommitted.");

                int requestSize = range.getBatchHint() != null ? range.getBatchHint() : userRequestedSize;
                int preFilterBatchSize = getRequestHintToKvStore(requestSize);

                Validate.isTrue(!range.isReverse(), "we currently do not support reverse ranges");
                getBatchingVisitableFromIterator(
                        tableRef,
                        range,
                        requestSize,
                        visitor,
                        preFilterBatchSize);
            }

        };
    }

    private <K extends Exception> boolean getBatchingVisitableFromIterator(
            TableReference tableRef,
            RangeRequest range,
            int userRequestedSize,
            AbortingVisitor<List<RowResult<byte[]>>, K> visitor,
            int preFilterBatchSize) throws K {
        ClosableIterator<RowResult<byte[]>> postFilterIterator =
                postFilterIterator(tableRef, range, preFilterBatchSize, Value.GET_VALUE);
        try {
            Iterator<RowResult<byte[]>> localWritesInRange = Cells.createRowView(
                    getLocalWritesForRange(tableRef, range.getStartInclusive(), range.getEndExclusive()).entrySet());
            Iterator<RowResult<byte[]>> mergeIterators =
                    mergeInLocalWritesRows(postFilterIterator, localWritesInRange, range.isReverse());
            return BatchingVisitableFromIterable.create(mergeIterators).batchAccept(userRequestedSize, visitor);
        } finally {
            postFilterIterator.close();
        }
    }

    protected static int getRequestHintToKvStore(int userRequestedSize) {
        if (userRequestedSize == 1) {
            // Handle 1 specially because the underlying store could have an optimization for 1
            return 1;
        }
        // TODO(carrino): tune the param here based on how likely we are to post filter
        // rows out and have deleted rows
        int preFilterBatchSize = userRequestedSize + ((userRequestedSize + 9) / 10);
        if (preFilterBatchSize > AtlasDbPerformanceConstants.MAX_BATCH_SIZE
                || preFilterBatchSize < 0) {
            preFilterBatchSize = AtlasDbPerformanceConstants.MAX_BATCH_SIZE;
        }
        return preFilterBatchSize;
    }

    private static Iterator<RowResult<byte[]>> mergeInLocalWritesRows(
            Iterator<RowResult<byte[]>> postFilterIterator,
            Iterator<RowResult<byte[]>> localWritesInRange,
            boolean isReverse) {
        Ordering<RowResult<byte[]>> ordering = RowResult.getOrderingByRowName();
        Iterator<RowResult<byte[]>> mergeIterators = IteratorUtils.mergeIterators(
                postFilterIterator, localWritesInRange,
                isReverse ? ordering.reverse() : ordering,
                from -> RowResults.merge(from.lhSide, from.rhSide)); // prefer local writes
        return RowResults.filterDeletedColumnsAndEmptyRows(mergeIterators);
    }

    private List<Entry<Cell, byte[]>> mergeInLocalWrites(
            Iterator<Entry<Cell, byte[]>> postFilterIterator,
            Iterator<Entry<Cell, byte[]>> localWritesInRange,
            boolean isReverse) {
        Ordering<Entry<Cell, byte[]>> ordering = Ordering.natural().onResultOf(MapEntries.getKeyFunction());
        Iterator<Entry<Cell, byte[]>> mergeIterators = IteratorUtils.mergeIterators(
                postFilterIterator, localWritesInRange,
                isReverse ? ordering.reverse() : ordering,
                from -> from.rhSide); // always override their value with written values

        return postFilterEmptyValues(mergeIterators);
    }

    private List<Entry<Cell, byte[]>> postFilterEmptyValues(
            Iterator<Entry<Cell, byte[]>> mergeIterators) {
        List<Entry<Cell, byte[]>> mergedWritesWithoutEmptyValues = new ArrayList<>();
        Predicate<Entry<Cell, byte[]>> nonEmptyValuePredicate = Predicates.compose(Predicates.not(Value.IS_EMPTY),
                MapEntries.getValueFunction());
        long numEmptyValues = 0;
        while (mergeIterators.hasNext()) {
            Entry<Cell, byte[]> next = mergeIterators.next();
            if (nonEmptyValuePredicate.apply(next)) {
                mergedWritesWithoutEmptyValues.add(next);
            } else {
                numEmptyValues++;
            }
        }
        getMeter(AtlasDbMetricNames.CellFilterMetrics.EMPTY_VALUE).mark(numEmptyValues);
        return mergedWritesWithoutEmptyValues;
    }

    protected <T> ClosableIterator<RowResult<T>> postFilterIterator(
            TableReference tableRef,
            RangeRequest range,
            int preFilterBatchSize,
            Function<Value, T> transformer) {
        RowRangeBatchProvider batchProvider =
                new RowRangeBatchProvider(keyValueService, tableRef, range, getStartTimestamp());
        BatchSizeIncreasingIterator<RowResult<Value>> results =
                new BatchSizeIncreasingIterator<>(batchProvider, preFilterBatchSize, null);
        Iterator<Iterator<RowResult<T>>> batchedPostFiltered = new AbstractIterator<Iterator<RowResult<T>>>() {
            @Override
            protected Iterator<RowResult<T>> computeNext() {
                List<RowResult<Value>> batch = results.getBatch();
                validateExternalAndCommitLocksIfNecessary(tableRef, getStartTimestamp());
                if (batch.isEmpty()) {
                    return endOfData();
                }
                SortedMap<Cell, T> postFilter = postFilterRows(tableRef, batch, transformer);
                results.markNumResultsNotDeleted(Cells.getRows(postFilter.keySet()).size());
                return Cells.createRowView(postFilter.entrySet());
            }
        };

        final Iterator<RowResult<T>> rows = Iterators.concat(batchedPostFiltered);
        return new ForwardingClosableIterator<RowResult<T>>() {
            @Override
            protected ClosableIterator<RowResult<T>> delegate() {
                return ClosableIterators.wrap(rows);
            }

            @Override
            public void close() {
                results.close();
            }
        };
    }

    private ConcurrentNavigableMap<Cell, byte[]> getLocalWrites(TableReference tableRef) {
        ConcurrentNavigableMap<Cell, byte[]> writes = writesByTable.get(tableRef);
        if (writes == null) {
            writes = new ConcurrentSkipListMap<Cell, byte[]>();
            ConcurrentNavigableMap<Cell, byte[]> previous = writesByTable.putIfAbsent(tableRef, writes);
            if (previous != null) {
                writes = previous;
            }
        }
        return writes;
    }

    /**
     * This includes deleted writes as zero length byte arrays, be sure to strip them out.
     */
    private SortedMap<Cell, byte[]> getLocalWritesForRange(TableReference tableRef, byte[] startRow, byte[] endRow) {
        SortedMap<Cell, byte[]> writes = getLocalWrites(tableRef);
        if (startRow.length != 0) {
            writes = writes.tailMap(Cells.createSmallestCellForRow(startRow));
        }
        if (endRow.length != 0) {
            writes = writes.headMap(Cells.createSmallestCellForRow(endRow));
        }
        return writes;
    }

    private SortedMap<Cell, byte[]> getLocalWritesForColumnRange(
            TableReference tableRef,
            BatchColumnRangeSelection columnRangeSelection,
            byte[] row) {
        SortedMap<Cell, byte[]> writes = getLocalWrites(tableRef);
        Cell startCell;
        if (columnRangeSelection.getStartCol().length != 0) {
            startCell = Cell.create(row, columnRangeSelection.getStartCol());
        } else {
            startCell = Cells.createSmallestCellForRow(row);
        }
        writes = writes.tailMap(startCell);
        if (RangeRequests.isLastRowName(row)) {
            return writes;
        }
        Cell endCell;
        if (columnRangeSelection.getEndCol().length != 0) {
            endCell = Cell.create(row, columnRangeSelection.getEndCol());
        } else {
            endCell = Cells.createSmallestCellForRow(RangeRequests.nextLexicographicName(row));
        }
        writes = writes.headMap(endCell);
        return writes;
    }

    private SortedMap<Cell, byte[]> postFilterPages(TableReference tableRef,
            Iterable<TokenBackedBasicResultsPage<RowResult<Value>, byte[]>> rangeRows) {
        List<RowResult<Value>> results = Lists.newArrayList();
        for (TokenBackedBasicResultsPage<RowResult<Value>, byte[]> page : rangeRows) {
            results.addAll(page.getResults());
        }
        return postFilterRows(tableRef, results, Value.GET_VALUE);
    }

    private <T> SortedMap<Cell, T> postFilterRows(TableReference tableRef,
                                                  List<RowResult<Value>> rangeRows,
                                                  Function<Value, T> transformer) {
        Preconditions.checkState(state.get() == State.UNCOMMITTED, "Transaction must be uncommitted.");

        if (rangeRows.isEmpty()) {
            return ImmutableSortedMap.of();
        }

        Map<Cell, Value> rawResults = Maps.newHashMapWithExpectedSize(estimateSize(rangeRows));
        for (RowResult<Value> rowResult : rangeRows) {
            for (Map.Entry<byte[], Value> e : rowResult.getColumns().entrySet()) {
                rawResults.put(Cell.create(rowResult.getRowName(), e.getKey()), e.getValue());
            }
        }

        SortedMap<Cell, T> postFilter = Maps.newTreeMap();
        getWithPostFiltering(tableRef, rawResults, postFilter, transformer);
        return postFilter;
    }

    private int estimateSize(List<RowResult<Value>> rangeRows) {
        int estimatedSize = 0;
        for (RowResult<Value> rowResult : rangeRows) {
            estimatedSize += rowResult.getColumns().size();
        }
        return estimatedSize;
    }

    private <T> void getWithPostFiltering(TableReference tableRef,
                                          Map<Cell, Value> rawResults,
                                          @Output Map<Cell, T> results,
                                          Function<Value, T> transformer) {
        long bytes = 0;
        for (Map.Entry<Cell, Value> e : rawResults.entrySet()) {
            bytes += e.getValue().getContents().length + Cells.getApproxSizeOfCell(e.getKey());
        }
        if (bytes > TransactionConstants.WARN_LEVEL_FOR_QUEUED_BYTES && log.isWarnEnabled()) {
            log.warn("A single get had quite a few bytes: {} for table {}. The number of results was {}. "
                    + "Enable debug logging for more information.",
                    SafeArg.of("numBytes", bytes),
                    LoggingArgs.tableRef(tableRef),
                    SafeArg.of("numResults", rawResults.size()));
            if (log.isDebugEnabled()) {
                log.debug("The first 10 results of your request were {}.",
                        UnsafeArg.of("results", Iterables.limit(rawResults.entrySet(), 10)),
                        new RuntimeException("This exception and stack trace are provided for debugging purposes."));
            }
            getHistogram(AtlasDbMetricNames.SNAPSHOT_TRANSACTION_TOO_MANY_BYTES_READ).update(bytes);
        }
        // TODO(hsaraogi): add table names as a tag
        getMeter(AtlasDbMetricNames.SNAPSHOT_TRANSACTION_CELLS_READ).mark(rawResults.size());

        if (AtlasDbConstants.hiddenTables.contains(tableRef)) {
            Preconditions.checkState(allowHiddenTableAccess, "hidden tables cannot be read in this transaction");
            // hidden tables are used outside of the transaction protocol, and in general have invalid timestamps,
            // so do not apply post-filtering as post-filtering would rollback (actually delete) the data incorrectly
            // this case is hit when reading a hidden table from console
            for (Map.Entry<Cell, Value> e : rawResults.entrySet()) {
                results.put(e.getKey(), transformer.apply(e.getValue()));
            }
            return;
        }

        Map<Cell, Value> remainingResultsToPostfilter = rawResults;
        while (!remainingResultsToPostfilter.isEmpty()) {
            remainingResultsToPostfilter = getWithPostFilteringInternal(
                    tableRef, remainingResultsToPostfilter, results, transformer);
        }

        getMeter(AtlasDbMetricNames.SNAPSHOT_TRANSACTION_CELLS_RETURNED).mark(results.size());
    }

    /**
     * This will return all the keys that still need to be postFiltered.  It will output properly
     * postFiltered keys to the results output param.
     */
    private <T> Map<Cell, Value> getWithPostFilteringInternal(TableReference tableRef,
            Map<Cell, Value> rawResults,
            @Output Map<Cell, T> results,
            Function<Value, T> transformer) {
        Set<Long> startTimestampsForValues = getStartTimestampsForValues(rawResults.values());
        Map<Long, Long> commitTimestamps = getCommitTimestamps(tableRef, startTimestampsForValues, true);
        Map<Cell, Long> keysToReload = Maps.newHashMapWithExpectedSize(0);
        Map<Cell, Long> keysToDelete = Maps.newHashMapWithExpectedSize(0);
        for (Map.Entry<Cell, Value> e : rawResults.entrySet()) {
            Cell key = e.getKey();
            Value value = e.getValue();

            if (value.getTimestamp() == Value.INVALID_VALUE_TIMESTAMP) {
                getMeter(AtlasDbMetricNames.CellFilterMetrics.INVALID_START_TS).mark();
                // This means that this transaction started too long ago. When we do garbage collection,
                // we clean up old values, and this transaction started at a timestamp before the garbage collection.
                switch (getReadSentinelBehavior()) {
                    case IGNORE:
                        break;
                    case THROW_EXCEPTION:
                        throw new TransactionFailedRetriableException("Tried to read a value that has been deleted. "
                                + " This can be caused by hard delete transactions using the type "
                                + TransactionType.AGGRESSIVE_HARD_DELETE
                                + ". It can also be caused by transactions taking too long, or"
                                + " its locks expired. Retrying it should work.");
                    default:
                        throw new IllegalStateException("Invalid read sentinel behavior " + getReadSentinelBehavior());
                }
            } else {
                Long theirCommitTimestamp = commitTimestamps.get(value.getTimestamp());
                if (theirCommitTimestamp == null || theirCommitTimestamp == TransactionConstants.FAILED_COMMIT_TS) {
                    keysToReload.put(key, value.getTimestamp());
                    if (shouldDeleteAndRollback()) {
                        // This is from a failed transaction so we can roll it back and then reload it.
                        keysToDelete.put(key, value.getTimestamp());
                        getMeter(AtlasDbMetricNames.CellFilterMetrics.INVALID_COMMIT_TS).mark();
                    }
                } else if (theirCommitTimestamp > getStartTimestamp()) {
                    // The value's commit timestamp is after our start timestamp.
                    // This means the value is from a transaction which committed
                    // after our transaction began. We need to try reading at an
                    // earlier timestamp.
                    keysToReload.put(key, value.getTimestamp());
                    getMeter(AtlasDbMetricNames.CellFilterMetrics.COMMIT_TS_GREATER_THAN_TRANSACTION_TS).mark();
                } else {
                    // The value has a commit timestamp less than our start timestamp, and is visible and valid.
                    if (value.getContents().length != 0) {
                        results.put(key, transformer.apply(value));
                    }
                }
            }
        }

        if (!keysToDelete.isEmpty()) {
            // if we can't roll back the failed transactions, we should just try again
            if (!rollbackFailedTransactions(tableRef, keysToDelete, commitTimestamps, defaultTransactionService)) {
                return rawResults;
            }
        }

        if (!keysToReload.isEmpty()) {
            Map<Cell, Value> nextRawResults = keyValueService.get(tableRef, keysToReload);
            validateExternalAndCommitLocksIfNecessary(tableRef, getStartTimestamp());
            return nextRawResults;
        } else {
            return ImmutableMap.of();
        }
    }

    /**
     * This is protected to allow for different post filter behavior.
     */
    protected boolean shouldDeleteAndRollback() {
        Validate.notNull(timelockService, "if we don't have a valid lock server we can't roll back transactions");
        return true;
    }

    @Override
    public final void delete(TableReference tableRef, Set<Cell> cells) {
        putInternal(tableRef, Cells.constantValueMap(cells, PtBytes.EMPTY_BYTE_ARRAY));
    }

    @Override
    public void put(TableReference tableRef, Map<Cell, byte[]> values) {
        ensureNoEmptyValues(values);
        putInternal(tableRef, values);
    }

    public void putInternal(TableReference tableRef, Map<Cell, byte[]> values) {
        Preconditions.checkArgument(!AtlasDbConstants.hiddenTables.contains(tableRef));
        markTableAsInvolvedInThisTransaction(tableRef);

        if (values.isEmpty()) {
            return;
        }

        numWriters.incrementAndGet();
        try {
            // We need to check the status after incrementing writers to ensure that we fail if we are committing.
            Preconditions.checkState(state.get() == State.UNCOMMITTED, "Transaction must be uncommitted.");

            ConcurrentNavigableMap<Cell, byte[]> writes = getLocalWrites(tableRef);

            putWritesAndLogIfTooLarge(values, writes);
        } finally {
            numWriters.decrementAndGet();
        }
    }

    private void ensureNoEmptyValues(Map<Cell, byte[]> values) {
        for (Entry<Cell, byte[]> cellEntry : values.entrySet()) {
            if ((cellEntry.getValue() == null) || (cellEntry.getValue().length == 0)) {
                throw new IllegalArgumentException(
                        "AtlasDB does not currently support inserting null or empty (zero-byte) values.");
            }
        }
    }

    private void putWritesAndLogIfTooLarge(Map<Cell, byte[]> values, SortedMap<Cell, byte[]> writes) {
        for (Map.Entry<Cell, byte[]> e : values.entrySet()) {
            byte[] val = MoreObjects.firstNonNull(e.getValue(), PtBytes.EMPTY_BYTE_ARRAY);
            Cell cell = e.getKey();
            if (writes.put(cell, val) == null) {
                long toAdd = val.length + Cells.getApproxSizeOfCell(cell);
                long newVal = byteCount.addAndGet(toAdd);
                if (newVal >= TransactionConstants.WARN_LEVEL_FOR_QUEUED_BYTES
                        && newVal - toAdd < TransactionConstants.WARN_LEVEL_FOR_QUEUED_BYTES) {
                    log.warn("A single transaction has put quite a few bytes: {}. "
                            + "Enable debug logging for more information",
                            SafeArg.of("numBytes", newVal));
                    if (log.isDebugEnabled()) {
                        log.debug("This exception and stack trace are provided for debugging purposes.",
                                new RuntimeException());
                    }
                }
            }
        }
    }

    @Override
    public void abort() {
        if (state.get() == State.ABORTED) {
            return;
        }
        while (true) {
            Preconditions.checkState(state.get() == State.UNCOMMITTED, "Transaction must be uncommitted.");
            if (state.compareAndSet(State.UNCOMMITTED, State.ABORTED)) {
                if (hasWrites()) {
                    throwIfPreCommitRequirementsNotMet(null, getStartTimestamp());
                }
                return;
            }
        }
    }

    @Override
    public boolean isAborted() {
        return state.get() == State.ABORTED;
    }

    @Override
    public boolean isUncommitted() {
        return state.get() == State.UNCOMMITTED;
    }

    ///////////////////////////////////////////////////////////////////////////
    /// Committing
    ///////////////////////////////////////////////////////////////////////////

    @Override
    public void commit() {
        commit(defaultTransactionService);
    }

    @Override
    public void commit(TransactionService transactionService) {
        if (state.get() == State.COMMITTED) {
            return;
        }
        if (state.get() == State.FAILED) {
            throw new IllegalStateException("this transaction has already failed");
        }
        while (true) {
            Preconditions.checkState(state.get() == State.UNCOMMITTED, "Transaction must be uncommitted.");
            if (state.compareAndSet(State.UNCOMMITTED, State.COMMITTING)) {
                break;
            }
        }

        // This must be done BEFORE we commit (otherwise if the system goes down after
        // we commit but before we queue cells for scrubbing, then we will lose track of
        // which cells we need to scrub)
        if (getTransactionType() == TransactionType.AGGRESSIVE_HARD_DELETE
                || getTransactionType() == TransactionType.HARD_DELETE) {
            cleaner.queueCellsForScrubbing(getCellsToQueueForScrubbing(), getStartTimestamp());
        }

        boolean success = false;
        try {
            if (numWriters.get() > 0) {
                // After we set state to committing we need to make sure no one is still writing.
                throw new IllegalStateException("Cannot commit while other threads are still calling put.");
            }

            checkConstraints();
            commitWrites(transactionService);
            if (perfLogger.isDebugEnabled()) {
                long transactionMillis = TimeUnit.NANOSECONDS.toMillis(transactionTimerContext.stop());
                perfLogger.debug("Committed transaction {} in {}ms",
                        getStartTimestamp(),
                        transactionMillis);
            }
            success = true;
        } finally {
            // Once we are in state committing, we need to try/finally to set the state to a terminal state.
            state.set(success ? State.COMMITTED : State.FAILED);
        }
    }

    private void checkConstraints() {
        List<String> violations = Lists.newArrayList();
        for (Map.Entry<TableReference, ConstraintCheckable> entry : constraintsByTableName.entrySet()) {
            SortedMap<Cell, byte[]> sortedMap = writesByTable.get(entry.getKey());
            if (sortedMap != null) {
                violations.addAll(entry.getValue().findConstraintFailures(sortedMap, this, constraintCheckingMode));
            }
        }
        if (!violations.isEmpty()) {
            if (constraintCheckingMode.shouldThrowException()) {
                throw new AtlasDbConstraintException(violations);
            } else {
                constraintLogger.error("Constraint failure on commit.",
                        new AtlasDbConstraintException(violations));
            }
        }
    }

    private void commitWrites(TransactionService transactionService) {
        if (!hasWrites()) {
            if (hasReads()) {
                // verify any pre-commit conditions on the transaction
                preCommitCondition.throwIfConditionInvalid(getStartTimestamp());

                // if there are no writes, we must still make sure the immutable timestamp lock is still valid,
                // to ensure that sweep hasn't thoroughly deleted cells we tried to read
                if (validationNecessaryForInvolvedTables()) {
                    throwIfImmutableTsOrCommitLocksExpired(null);
                }
                return;
            }
            return;
        }

        Optional<TransactionCommitProfile> optionalProfile = Optional.empty();
        Timer.Context commitStageTimer = getTimer("commitStage").time();

        Timer.Context acquireLocksTimer = getTimer("commitAcquireLocks").time();
        LockToken commitLocksToken = acquireLocksForCommit();
        long microsForRowLocks = TimeUnit.NANOSECONDS.toMicros(acquireLocksTimer.stop());
        try {
            long microsCheckingForConflicts = runAndReportTimeAndGetDurationMicros(
                    () -> throwIfConflictOnCommit(commitLocksToken, transactionService),
                    "commitCheckingForConflicts");

            long microsWritingToTargetedSweepQueue =
                    runAndReportTimeAndGetDurationMicros(() -> sweepQueue.enqueue(writesByTable, getStartTimestamp()),
                            "writingToSweepQueue");

            long microsForWrites = runAndReportTimeAndGetDurationMicros(
                    () -> keyValueService.multiPut(writesByTable, getStartTimestamp()), "commitWrite");

            // Now that all writes are done, get the commit timestamp
            // We must do this before we check that our locks are still valid to ensure that
            // other transactions that will hold these locks are sure to have start
            // timestamps after our commit timestamp.
            Timer.Context commitTimestampTimer = getTimer("getCommitTimestamp").time();
            long commitTimestamp = timelockService.getFreshTimestamp();
            commitTsForScrubbing = commitTimestamp;
            long microsForGetCommitTs = TimeUnit.NANOSECONDS.toMillis(commitTimestampTimer.stop());

            // punch on commit so that if hard delete is the only thing happening on a system,
            // we won't block forever waiting for the unreadable timestamp to advance past the
            // scrub timestamp (same as the hard delete transaction's start timestamp)
            long microsForPunch = runAndReportTimeAndGetDurationMicros(
                    () -> cleaner.punch(commitTimestamp),
                    "microsForPunch");

            long microsForReadWriteConflictCheck = runAndReportTimeAndGetDurationMicros(
                    () -> throwIfReadWriteConflictForSerializable(commitTimestamp),
                    "readWriteConflictCheck");

            // Verify that our locks and pre-commit conditions are still valid before we actually commit;
            // this throwIfPreCommitRequirementsNotMet is required by the transaction protocol for correctness

            long microsForPreCommitLockCheck = runAndReportTimeAndGetDurationMicros(
                    () -> throwIfImmutableTsOrCommitLocksExpired(commitLocksToken), "preCommitLockCheck");

            long microsForUserPreCommitCondition = runAndReportTimeAndGetDurationMicros(
                    () -> preCommitCondition.throwIfConditionInvalid(commitTimestamp), "userPreCommitCondition");

            long microsForPutCommitTs = runAndReportTimeAndGetDurationMicros(
                    () -> putCommitTimestamp(commitTimestamp, commitLocksToken, transactionService),
                    "commitPutCommitTs");

            long microsSinceCreation = TimeUnit.MILLISECONDS.toMicros(System.currentTimeMillis() - timeCreated);
            getTimer("commitTotalTimeSinceTxCreation").update(microsSinceCreation, TimeUnit.MICROSECONDS);
            getHistogram(AtlasDbMetricNames.SNAPSHOT_TRANSACTION_BYTES_WRITTEN).update(byteCount.get());
            optionalProfile = Optional.of(ImmutableTransactionCommitProfile.builder()
                    .startTimestamp(getTimestamp())
                    .acquireRowLocksMicros(microsForRowLocks)
                    .conflictCheckMicros(microsCheckingForConflicts)
                    .writingToSweepQueueMicros(microsWritingToTargetedSweepQueue)
                    .keyValueServiceWriteMicros(microsForWrites)
                    .commitTimestampMicros(microsForGetCommitTs)
                    .punchMicros(microsForPunch)
                    .readWriteConflictCheckMicros(microsForReadWriteConflictCheck)
                    .verifyPreCommitLockCheckMicros(microsForPreCommitLockCheck)
                    .verifyUserPreCommitConditionMicros(microsForUserPreCommitCondition)
                    .putCommitTimestampMicros(microsForPutCommitTs)
                    .commitTimestamp(commitTimestamp)
                    .totalCommitStageMicros(TimeUnit.NANOSECONDS.toMicros(commitStageTimer.stop()))
                    .totalTimeSinceTransactionCreationMicros(microsSinceCreation)
                    .build());
        } finally {
<<<<<<< HEAD
            timelockService.tryUnlock(ImmutableSet.of(commitLocksToken));
        }
    }

    private void updateNonPutOverheadMetrics(long microsWritingToTargetedSweepQueue, long microsForWrites,
            long microsForCommitStage) {
        long nonPutOverhead = microsForCommitStage - microsForWrites - microsWritingToTargetedSweepQueue;
        getTimer("nonPutOverhead").update(nonPutOverhead, TimeUnit.MICROSECONDS);
=======
            long microsForPostCommitUnlock = runAndReportTimeAndGetDurationMicros(
                    () -> timelockService.unlock(ImmutableSet.of(commitLocksToken)), "postCommitUnlock");
>>>>>>> b10c1d66

            // We only care about detailed profiling for successful transactions
            optionalProfile.ifPresent(profile -> profileProcessor.consumeProfilingData(
                    profile,
                    writesByTable.keySet(),
                    byteCount.get(),
                    microsForPostCommitUnlock));
        }
    }

    private long runAndReportTimeAndGetDurationMicros(Runnable runnable, String timerName) {
        Timer.Context timer = getTimer(timerName).time();
        runnable.run();
        return TimeUnit.NANOSECONDS.toMicros(timer.stop());
    }

    protected void throwIfReadWriteConflictForSerializable(long commitTimestamp) {
        // This is for overriding to get serializable transactions
    }

    private boolean hasWrites() {
        boolean hasWrites = false;
        for (SortedMap<?, ?> map : writesByTable.values()) {
            if (!map.isEmpty()) {
                hasWrites = true;
                break;
            }
        }
        return hasWrites;
    }

    protected boolean hasReads() {
        return hasReads;
    }

    protected ConflictHandler getConflictHandlerForTable(TableReference tableRef) {
        return Preconditions.checkNotNull(conflictDetectionManager.get(tableRef),
            "Not a valid table for this transaction. Make sure this table name exists or has a valid namespace: %s",
            tableRef);
    }

    private String getExpiredLocksErrorString(@Nullable LockToken commitLocksToken,
                                              Set<LockToken> expiredLocks) {
        return "The following immutable timestamp lock was required: " + immutableTimestampLock
            + "; the following commit locks were required: " + commitLocksToken
            + "; the following locks are no longer valid: " + expiredLocks;
    }

    private void throwIfPreCommitRequirementsNotMet(@Nullable LockToken commitLocksToken, long timestamp) {
        throwIfImmutableTsOrCommitLocksExpired(commitLocksToken);
        preCommitCondition.throwIfConditionInvalid(timestamp);
    }

    private void throwIfImmutableTsOrCommitLocksExpired(@Nullable LockToken commitLocksToken) {
        Set<LockToken> expiredLocks = refreshCommitAndImmutableTsLocks(commitLocksToken);
        if (!expiredLocks.isEmpty()) {
            final String baseMsg = "Required locks are no longer valid. ";
            String expiredLocksErrorString = getExpiredLocksErrorString(commitLocksToken, expiredLocks);
            TransactionLockTimeoutException ex = new TransactionLockTimeoutException(baseMsg + expiredLocksErrorString);
            log.error(baseMsg + "{}", expiredLocksErrorString, ex);
            throw ex;
        }
    }

    /**
     * Refreshes external and commit locks.
     * @return set of locks that could not be refreshed
     */
    private Set<LockToken> refreshCommitAndImmutableTsLocks(@Nullable LockToken commitLocksToken) {
        Set<LockToken> toRefresh = Sets.newHashSet();
        if (commitLocksToken != null) {
            toRefresh.add(commitLocksToken);
        }
        immutableTimestampLock.ifPresent(toRefresh::add);

        if (toRefresh.isEmpty()) {
            return ImmutableSet.of();
        }

        return Sets.difference(toRefresh, timelockService.refreshLockLeases(toRefresh)).immutableCopy();
    }

    /**
     * Make sure we have all the rows we are checking already locked before calling this.
     */
    protected void throwIfConflictOnCommit(LockToken commitLocksToken, TransactionService transactionService)
            throws TransactionConflictException {
        for (Entry<TableReference, ConcurrentNavigableMap<Cell, byte[]>> write : writesByTable.entrySet()) {
            ConflictHandler conflictHandler = getConflictHandlerForTable(write.getKey());
            throwIfWriteAlreadyCommitted(
                    write.getKey(),
                    write.getValue(),
                    conflictHandler,
                    commitLocksToken,
                    transactionService);
        }
    }

    protected void throwIfWriteAlreadyCommitted(TableReference tableRef,
                                                Map<Cell, byte[]> writes,
                                                ConflictHandler conflictHandler,
                                                LockToken commitLocksToken,
                                                TransactionService transactionService)
            throws TransactionConflictException {
        if (writes.isEmpty() || conflictHandler == ConflictHandler.IGNORE_ALL) {
            return;
        }
        Set<CellConflict> spanningWrites = Sets.newHashSet();
        Set<CellConflict> dominatingWrites = Sets.newHashSet();
        Map<Cell, Long> keysToLoad = Maps.asMap(writes.keySet(), Functions.constant(Long.MAX_VALUE));
        while (!keysToLoad.isEmpty()) {
            keysToLoad = detectWriteAlreadyCommittedInternal(
                    tableRef,
                    keysToLoad,
                    spanningWrites,
                    dominatingWrites,
                    transactionService);
        }

        if (conflictHandler == ConflictHandler.RETRY_ON_VALUE_CHANGED) {
            throwIfValueChangedConflict(tableRef, writes, spanningWrites, dominatingWrites, commitLocksToken);
        } else if (conflictHandler == ConflictHandler.RETRY_ON_WRITE_WRITE
                || conflictHandler == ConflictHandler.RETRY_ON_WRITE_WRITE_CELL
                || conflictHandler == ConflictHandler.SERIALIZABLE) {
            if (!spanningWrites.isEmpty() || !dominatingWrites.isEmpty()) {
                getTransactionConflictsMeter().mark();
                throw TransactionConflictException.create(tableRef, getStartTimestamp(), spanningWrites,
                        dominatingWrites, System.currentTimeMillis() - timeCreated);
            }
        } else {
            throw new IllegalArgumentException("Unknown conflictHandler type: " + conflictHandler);
        }
    }

    /**
     * This will throw if we have a value changed conflict.  This means that either we changed the
     * value and anyone did a write after our start timestamp, or we just touched the value (put the
     * same value as before) and a changed value was written after our start time.
     */
    private void throwIfValueChangedConflict(TableReference table,
                                             Map<Cell, byte[]> writes,
                                             Set<CellConflict> spanningWrites,
                                             Set<CellConflict> dominatingWrites,
                                             LockToken commitLocksToken) {
        Map<Cell, CellConflict> cellToConflict = Maps.newHashMap();
        Map<Cell, Long> cellToTs = Maps.newHashMap();
        for (CellConflict c : Sets.union(spanningWrites, dominatingWrites)) {
            cellToConflict.put(c.getCell(), c);
            cellToTs.put(c.getCell(), c.getTheirStart() + 1);
        }

        Map<Cell, byte[]> oldValues = getIgnoringLocalWrites(table, cellToTs.keySet());
        Map<Cell, Value> conflictingValues = keyValueService.get(table, cellToTs);

        Set<Cell> conflictingCells = Sets.newHashSet();
        for (Entry<Cell, Long> cellEntry : cellToTs.entrySet()) {
            Cell cell = cellEntry.getKey();
            if (!writes.containsKey(cell)) {
                Validate.isTrue(false, "Missing write for cell: %s for table %s", cellToConflict.get(cell), table);
            }
            if (!conflictingValues.containsKey(cell)) {
                // This error case could happen if our locks expired.
                throwIfPreCommitRequirementsNotMet(commitLocksToken, getStartTimestamp());
                Validate.isTrue(false, "Missing conflicting value for cell: %s for table %s", cellToConflict.get(cell),
                        table);
            }
            if (conflictingValues.get(cell).getTimestamp() != (cellEntry.getValue() - 1)) {
                // This error case could happen if our locks expired.
                throwIfPreCommitRequirementsNotMet(commitLocksToken, getStartTimestamp());
                Validate.isTrue(false, "Wrong timestamp for cell in table %s Expected: %s Actual: %s", table,
                        cellToConflict.get(cell),
                        conflictingValues.get(cell));
            }
            @Nullable byte[] oldVal = oldValues.get(cell);
            byte[] writeVal = writes.get(cell);
            byte[] conflictingVal = conflictingValues.get(cell).getContents();
            if (!Transactions.cellValuesEqual(oldVal, writeVal)
                    || !Arrays.equals(writeVal, conflictingVal)) {
                conflictingCells.add(cell);
            } else if (log.isInfoEnabled()) {
                log.info("Another transaction committed to the same cell before us but their value was the same."
                        + " Cell: {} Table: {}",
                        UnsafeArg.of("cell", cell),
                        LoggingArgs.tableRef(table));
            }
        }
        if (conflictingCells.isEmpty()) {
            return;
        }
        Predicate<CellConflict> conflicting = Predicates.compose(
                Predicates.in(conflictingCells),
                CellConflict.getCellFunction());
        getTransactionConflictsMeter().mark();
        throw TransactionConflictException.create(table,
                getStartTimestamp(),
                Sets.filter(spanningWrites, conflicting),
                Sets.filter(dominatingWrites, conflicting),
                System.currentTimeMillis() - timeCreated);
    }

    /**
     * This will return the set of keys that need to be retried.  It will output any conflicts
     * it finds into the output params.
     */
    protected Map<Cell, Long> detectWriteAlreadyCommittedInternal(TableReference tableRef,
                                                                  Map<Cell, Long> keysToLoad,
                                                                  @Output Set<CellConflict> spanningWrites,
                                                                  @Output Set<CellConflict> dominatingWrites,
                                                                  TransactionService transactionService) {
        Map<Cell, Long> rawResults = keyValueService.getLatestTimestamps(tableRef, keysToLoad);
        Map<Long, Long> commitTimestamps = getCommitTimestamps(tableRef, rawResults.values(), false);
        Map<Cell, Long> keysToDelete = Maps.newHashMapWithExpectedSize(0);

        for (Map.Entry<Cell, Long> e : rawResults.entrySet()) {
            Cell key = e.getKey();
            long theirStartTimestamp = e.getValue();
            AssertUtils.assertAndLog(log, theirStartTimestamp != getStartTimestamp(),
                    "Timestamp reuse is bad:%d", getStartTimestamp());

            Long theirCommitTimestamp = commitTimestamps.get(theirStartTimestamp);
            if (theirCommitTimestamp == null
                    || theirCommitTimestamp == TransactionConstants.FAILED_COMMIT_TS) {
                // The value has no commit timestamp or was explicitly rolled back.
                // This means the value is garbage from a transaction which didn't commit.
                keysToDelete.put(key, theirStartTimestamp);
                continue;
            }

            AssertUtils.assertAndLog(log, theirCommitTimestamp != getStartTimestamp(),
                    "Timestamp reuse is bad:%d", getStartTimestamp());
            if (theirStartTimestamp > getStartTimestamp()) {
                dominatingWrites.add(Cells.createConflictWithMetadata(
                        keyValueService,
                        tableRef,
                        key,
                        theirStartTimestamp,
                        theirCommitTimestamp));
            } else if (theirCommitTimestamp > getStartTimestamp()) {
                spanningWrites.add(Cells.createConflictWithMetadata(
                        keyValueService,
                        tableRef,
                        key,
                        theirStartTimestamp,
                        theirCommitTimestamp));
            }
        }

        if (!keysToDelete.isEmpty()) {
            if (!rollbackFailedTransactions(tableRef, keysToDelete, commitTimestamps, transactionService)) {
                // If we can't roll back the failed transactions, we should just try again.
                return keysToLoad;
            }
        }

        // Once we successfully rollback and delete these cells we need to reload them.
        return keysToDelete;
    }

    /**
     * This will attempt to rollback the passed transactions.  If all are rolled back correctly this
     * method will also delete the values for the transactions that have been rolled back.
     * @return false if we cannot roll back the failed transactions because someone beat us to it
     */
    private boolean rollbackFailedTransactions(
            TableReference tableRef,
            Map<Cell, Long> keysToDelete,
            Map<Long, Long> commitTimestamps,
            TransactionService transactionService) {
        for (long startTs : Sets.newHashSet(keysToDelete.values())) {
            if (commitTimestamps.get(startTs) == null) {
                log.warn("Rolling back transaction: {}", SafeArg.of("startTs", startTs));
                if (!rollbackOtherTransaction(startTs, transactionService)) {
                    return false;
                }
            } else {
                Validate.isTrue(commitTimestamps.get(startTs) == TransactionConstants.FAILED_COMMIT_TS);
            }
        }

        deleteExecutor.submit(() -> deleteCells(tableRef, keysToDelete));
        return true;
    }

    private void deleteCells(TableReference tableRef, Map<Cell, Long> keysToDelete) {
        try {
            log.debug("For table: {} we are deleting values of an uncommitted transaction: {}",
                    LoggingArgs.tableRef(tableRef),
                    UnsafeArg.of("keysToDelete", keysToDelete));
            keyValueService.delete(tableRef, Multimaps.forMap(keysToDelete));
        } catch (RuntimeException e) {
            final String msg = "This isn't a bug but it should be infrequent if all nodes of your KV service are"
                    + " running. Delete has stronger consistency semantics than read/write and must talk to all nodes"
                    + " instead of just talking to a quorum of nodes. "
                    + "Failed to delete keys for table: {} from an uncommitted transaction; "
                    + " sweep should eventually clean this when it processes this table.";
            if (log.isDebugEnabled()) {
                log.warn(msg + " The keys that failed to be deleted during rollback were {}",
                        LoggingArgs.tableRef(tableRef),
                        UnsafeArg.of("keysToDelete", keysToDelete));
            } else {
                log.warn(msg, LoggingArgs.tableRef(tableRef), e);
            }
        }
    }

    /**
     * Rollback a someone else's transaction.
     * @return true if the other transaction was rolled back
     */
    private boolean rollbackOtherTransaction(long startTs, TransactionService transactionService) {
        try {
            transactionService.putUnlessExists(startTs, TransactionConstants.FAILED_COMMIT_TS);
            return true;
        } catch (KeyAlreadyExistsException e) {
            log.info("This isn't a bug but it should be very infrequent. Two transactions tried to roll back someone"
                    + " else's request with start: {}",
                    SafeArg.of("startTs", startTs),
                    new TransactionFailedRetriableException(
                            "Two transactions tried to roll back someone else's request with start: " + startTs, e));
            return false;
        }
    }

    ///////////////////////////////////////////////////////////////////////////
    /// Locking
    ///////////////////////////////////////////////////////////////////////////

    /**
     * This method should acquire any locks needed to do proper concurrency control at commit time.
     */
    protected LockToken acquireLocksForCommit() {
        Set<LockDescriptor> lockDescriptors = getLocksForWrites();

        LockRequest request = LockRequest.of(lockDescriptors, lockAcquireTimeoutMs);
        LockResponse lockResponse = timelockService.lock(request);
        if (!lockResponse.wasSuccessful()) {
            log.error("Timed out waiting while acquiring commit locks. Request id was {}. Timeout was {} ms. "
                            + "First ten required locks were {}.",
                    SafeArg.of("requestId", request.getRequestId()),
                    SafeArg.of("acquireTimeoutMs", lockAcquireTimeoutMs),
                    UnsafeArg.of("firstTenLockDescriptors", Iterables.limit(lockDescriptors, 10)));
            throw new TransactionLockAcquisitionTimeoutException("Timed out while acquiring commit locks.");
        }
        return lockResponse.getToken();
    }

    protected Set<LockDescriptor> getLocksForWrites() {
        Set<LockDescriptor> result = Sets.newHashSet();
        Iterable<TableReference> allTables = IterableUtils.append(
                writesByTable.keySet(),
                TransactionConstants.TRANSACTION_TABLE);
        for (TableReference tableRef : allTables) {
            if (tableRef.equals(TransactionConstants.TRANSACTION_TABLE)) {
                result.add(
                        AtlasRowLockDescriptor.of(
                                TransactionConstants.TRANSACTION_TABLE.getQualifiedName(),
                                TransactionConstants.getValueForTimestamp(getStartTimestamp())));
                continue;
            }
            ConflictHandler conflictHandler = getConflictHandlerForTable(tableRef);
            if (conflictHandler == ConflictHandler.RETRY_ON_WRITE_WRITE_CELL) {
                for (Cell cell : getLocalWrites(tableRef).keySet()) {
                    result.add(
                            AtlasCellLockDescriptor.of(
                                    tableRef.getQualifiedName(),
                                    cell.getRowName(),
                                    cell.getColumnName()));
                }
            } else if (conflictHandler != ConflictHandler.IGNORE_ALL) {
                Cell lastCell = null;
                for (Cell cell : getLocalWrites(tableRef).keySet()) {
                    if (lastCell == null || !Arrays.equals(lastCell.getRowName(), cell.getRowName())) {
                        result.add(
                                AtlasRowLockDescriptor.of(tableRef.getQualifiedName(), cell.getRowName()));
                    }
                    lastCell = cell;
                }
            }
        }
        return result;
    }

    /**
     * We will block here until the passed transactions have released their lock.  This means that
     * the committing transaction is either complete or it has failed and we are allowed to roll
     * it back.
     */
    private void waitForCommitToComplete(Iterable<Long> startTimestamps) {
        boolean isEmpty = true;
        Set<LockDescriptor> lockDescriptors = Sets.newHashSet();
        for (long start : startTimestamps) {
            if (start < immutableTimestamp) {
                // We don't need to block in this case because this transaction is already complete
                continue;
            }
            isEmpty = false;
            lockDescriptors.add(
                    AtlasRowLockDescriptor.of(
                            TransactionConstants.TRANSACTION_TABLE.getQualifiedName(),
                            TransactionConstants.getValueForTimestamp(start)));
        }

        if (isEmpty) {
            return;
        }

        WaitForLocksRequest request = WaitForLocksRequest.of(lockDescriptors, lockAcquireTimeoutMs);
        WaitForLocksResponse response = timelockService.waitForLocks(request);
        if (!response.wasSuccessful()) {
            log.error("Timed out waiting for commits to complete. Timeout was {} ms. First ten locks were {}.",
                    SafeArg.of("requestId", request.getRequestId()),
                    SafeArg.of("acquireTimeoutMs", lockAcquireTimeoutMs),
                    UnsafeArg.of("firstTenLockDescriptors", Iterables.limit(lockDescriptors, 10)));
            throw new TransactionLockAcquisitionTimeoutException("Timed out waiting for commits to complete.");
        }
    }

    ///////////////////////////////////////////////////////////////////////////
    /// Commit timestamp management
    ///////////////////////////////////////////////////////////////////////////

    private Set<Long> getStartTimestampsForValues(Iterable<Value> values) {
        Set<Long> results = Sets.newHashSet();
        for (Value v : values) {
            results.add(v.getTimestamp());
        }
        return results;
    }

    /**
     * Returns a map from start timestamp to commit timestamp.  If a start timestamp wasn't
     * committed, then it will be missing from the map.  This method will block until the
     * transactions for these start timestamps are complete.
     */
    protected Map<Long, Long> getCommitTimestamps(@Nullable TableReference tableRef,
                                                  Iterable<Long> startTimestamps,
                                                  boolean waitForCommitterToComplete) {
        if (Iterables.isEmpty(startTimestamps)) {
            return ImmutableMap.of();
        }
        Map<Long, Long> result = Maps.newHashMap();
        Set<Long> gets = Sets.newHashSet();
        for (long startTs : startTimestamps) {
            Long cached = timestampValidationReadCache.getCommitTimestampIfPresent(startTs);
            if (cached != null) {
                result.put(startTs, cached);
            } else {
                gets.add(startTs);
            }
        }

        if (gets.isEmpty()) {
            return result;
        }

        // Before we do the reads, we need to make sure the committer is done writing.
        if (waitForCommitterToComplete) {
            Timer.Context timer = getTimer("waitForCommitTsMillis").time();
            waitForCommitToComplete(startTimestamps);
            long waitForCommitTsMillis = TimeUnit.NANOSECONDS.toMillis(timer.stop());

            if (tableRef != null) {
                perfLogger.debug("Waited {} ms to get commit timestamps for table {}.",
                        SafeArg.of("commitTsMillis", waitForCommitTsMillis),
                        LoggingArgs.tableRef(tableRef));
            } else {
                perfLogger.debug("Waited {} ms to get commit timestamps",
                        SafeArg.of("commitTsMillis", waitForCommitTsMillis));
            }
        }

        if (tableRef != null) {
            log.trace("Getting commit timestamps for {} start timestamps in response to read from table {}",
                    SafeArg.of("numTimestamps", gets.size()),
                    LoggingArgs.tableRef(tableRef));
        } else {
            log.trace("Getting commit timestamps for {} start timestamps",
                    SafeArg.of("numTimestamps", gets.size()));
        }

        Map<Long, Long> rawResults = loadCommitTimestamps(gets);

        for (Map.Entry<Long, Long> e : rawResults.entrySet()) {
            if (e.getValue() != null) {
                long startTs = e.getKey();
                long commitTs = e.getValue();
                result.put(startTs, commitTs);
                timestampValidationReadCache.putAlreadyCommittedTransaction(startTs, commitTs);
            }
        }
        return result;
    }

    private Map<Long, Long> loadCommitTimestamps(Set<Long> startTimestamps) {
        // distinguish between a single timestamp and a batch, for more granular metrics
        if (startTimestamps.size() == 1) {
            long singleTs = startTimestamps.iterator().next();
            Long commitTsOrNull = defaultTransactionService.get(singleTs);
            return commitTsOrNull == null ? ImmutableMap.of() : ImmutableMap.of(singleTs, commitTsOrNull);
        } else {
            return defaultTransactionService.get(startTimestamps);
        }
    }

    /**
     * This will attempt to put the commitTimestamp into the DB.
     *
     * @throws TransactionLockTimeoutException If our locks timed out while trying to commit.
     * @throws TransactionCommitFailedException failed when committing in a way that isn't retriable
     */
    private void putCommitTimestamp(
            long commitTimestamp,
            LockToken locksToken,
            TransactionService transactionService)
            throws TransactionFailedException {
        Validate.isTrue(commitTimestamp > getStartTimestamp(), "commitTs must be greater than startTs");
        try {
            transactionService.putUnlessExists(getStartTimestamp(), commitTimestamp);
        } catch (KeyAlreadyExistsException e) {
            handleKeyAlreadyExistsException(commitTimestamp, e, locksToken);
        } catch (Exception e) {
            TransactionCommitFailedException commitFailedEx = new TransactionCommitFailedException(
                    "This transaction failed writing the commit timestamp. "
                    + "It might have been committed, but it may not have.", e);
            log.error("failed to commit an atlasdb transaction", commitFailedEx);
            throw commitFailedEx;
        }
    }

    private void handleKeyAlreadyExistsException(
            long commitTs,
            KeyAlreadyExistsException ex,
            LockToken commitLocksToken) {
        try {
            if (wasCommitSuccessful(commitTs)) {
                // We did actually commit successfully.  This case could happen if the impl
                // for putUnlessExists did a retry and we had committed already
                return;
            }
            Set<LockToken> expiredLocks = refreshCommitAndImmutableTsLocks(commitLocksToken);
            if (!expiredLocks.isEmpty()) {
                throw new TransactionLockTimeoutException("Our commit was already rolled back at commit time"
                        + " because our locks timed out. startTs: " + getStartTimestamp() + ".  "
                        + getExpiredLocksErrorString(commitLocksToken, expiredLocks), ex);
            } else {
                log.warn("Possible bug: Someone rolled back our transaction but"
                        + " our locks were still valid; Atlas code is not allowed to do this, though others can.",
                        SafeArg.of("immutableTimestampLock", immutableTimestampLock),
                        SafeArg.of("commitLocksToken", commitLocksToken));
            }
        } catch (TransactionFailedException e1) {
            throw e1;
        } catch (Exception e1) {
            log.error("Failed to determine if we can retry this transaction. startTs: {}",
                    SafeArg.of("startTs", getStartTimestamp()),
                    e1);
        }
        String msg = "Our commit was already rolled back at commit time."
                + " Locking should prevent this from happening, but our locks may have timed out."
                + " startTs: " + getStartTimestamp();
        throw new TransactionCommitFailedException(msg, ex);
    }

    private boolean wasCommitSuccessful(long commitTs) throws Exception {
        Map<Long, Long> commitTimestamps = getCommitTimestamps(null, Collections.singleton(getStartTimestamp()), false);
        long storedCommit = commitTimestamps.get(getStartTimestamp());
        if (storedCommit != commitTs && storedCommit != TransactionConstants.FAILED_COMMIT_TS) {
            Validate.isTrue(false, "Commit value is wrong. startTs %s  commitTs: %s", getStartTimestamp(), commitTs);
        }
        return storedCommit == commitTs;
    }

    @Override
    public void useTable(TableReference tableRef, ConstraintCheckable table) {
        constraintsByTableName.put(tableRef, table);
    }

    /** The similarly-named-and-intentioned useTable method is only called on writes.
     *  This one is more comprehensive and covers read paths as well
     * (necessary because we wish to get the sweep strategies of tables in read-only transactions)
     */
    private void markTableAsInvolvedInThisTransaction(TableReference tableRef) {
        involvedTables.add(tableRef);
    }

    private boolean validationNecessaryForInvolvedTables() {
        return involvedTables.stream().anyMatch(this::isValidationNecessary);
    }

    private long getStartTimestamp() {
        return startTimestamp.get();
    }

    @Override
    protected KeyValueService getKeyValueService() {
        return keyValueService;
    }

    private Multimap<Cell, TableReference> getCellsToQueueForScrubbing() {
        return getCellsToScrubByCell(State.COMMITTING);
    }

    Multimap<TableReference, Cell> getCellsToScrubImmediately() {
        return getCellsToScrubByTable(State.COMMITTED);
    }

    private Multimap<Cell, TableReference> getCellsToScrubByCell(State expectedState) {
        Multimap<Cell, TableReference> cellToTableName = HashMultimap.create();
        State actualState = state.get();
        if (expectedState == actualState) {
            for (Entry<TableReference, ConcurrentNavigableMap<Cell, byte[]>> entry : writesByTable.entrySet()) {
                TableReference table = entry.getKey();
                Set<Cell> cells = entry.getValue().keySet();
                for (Cell c : cells) {
                    cellToTableName.put(c, table);
                }
            }
        } else {
            AssertUtils.assertAndLog(log, false, "Expected state: " + expectedState + "; actual state: " + actualState);
        }
        return cellToTableName;
    }


    private Multimap<TableReference, Cell> getCellsToScrubByTable(State expectedState) {
        Multimap<TableReference, Cell> tableRefToCells = HashMultimap.create();
        State actualState = state.get();
        if (expectedState == actualState) {
            for (Entry<TableReference, ConcurrentNavigableMap<Cell, byte[]>> entry : writesByTable.entrySet()) {
                TableReference table = entry.getKey();
                Set<Cell> cells = entry.getValue().keySet();
                tableRefToCells.putAll(table, cells);
            }
        } else {
            AssertUtils.assertAndLog(log, false, "Expected state: " + expectedState + "; actual state: " + actualState);
        }
        return tableRefToCells;
    }

    private Timer getTimer(String name) {
        return metricsManager.registerOrGetTimer(SnapshotTransaction.class, name);
    }

    private Histogram getHistogram(String name) {
        return metricsManager.registerOrGetHistogram(SnapshotTransaction.class, name);
    }

    private Meter getTransactionConflictsMeter() {
        return getMeter("SnapshotTransactionConflict");
    }

    private Meter getMeter(String name) {
        // TODO(hsaraogi): add table names as a tag
        return metricsManager.registerOrGetMeter(SnapshotTransaction.class, name);
    }

    private CommitProfileProcessor createDefaultCommitProfileProcessor() {
        return new CommitProfileProcessor(createDefaultPerfLogger(),
                () -> getTimer("nonPutOverhead"),
                () -> getHistogram("nonPutOverheadMillionths"));
    }

    private LogConsumerProcessor createDefaultPerfLogger() {
        return ImmutableChainingLogConsumerProcessor.builder()
                .addProcessors(PredicateBackedLogConsumerProcessor.create(
                        perfLogger::debug, perfLogger::isDebugEnabled))
                .addProcessors(PredicateBackedLogConsumerProcessor.create(
                        log::info, RateLimitedBooleanSupplier.create(5.0)))
                .build();
    }
}

<|MERGE_RESOLUTION|>--- conflicted
+++ resolved
@@ -1384,19 +1384,8 @@
                     .totalTimeSinceTransactionCreationMicros(microsSinceCreation)
                     .build());
         } finally {
-<<<<<<< HEAD
-            timelockService.tryUnlock(ImmutableSet.of(commitLocksToken));
-        }
-    }
-
-    private void updateNonPutOverheadMetrics(long microsWritingToTargetedSweepQueue, long microsForWrites,
-            long microsForCommitStage) {
-        long nonPutOverhead = microsForCommitStage - microsForWrites - microsWritingToTargetedSweepQueue;
-        getTimer("nonPutOverhead").update(nonPutOverhead, TimeUnit.MICROSECONDS);
-=======
             long microsForPostCommitUnlock = runAndReportTimeAndGetDurationMicros(
-                    () -> timelockService.unlock(ImmutableSet.of(commitLocksToken)), "postCommitUnlock");
->>>>>>> b10c1d66
+                    () -> timelockService.tryUnlock(ImmutableSet.of(commitLocksToken)), "postCommitUnlock");
 
             // We only care about detailed profiling for successful transactions
             optionalProfile.ifPresent(profile -> profileProcessor.consumeProfilingData(
