--- conflicted
+++ resolved
@@ -231,11 +231,8 @@
                 "com.palantir.atlasdb:atlasdb-commons",
                 "com.palantir.remoting-api:errors",
                 "com.palantir.remoting2:error-handling",
-<<<<<<< HEAD
                 "com.palantir.remoting3:jaxrs-clients",
                 "com.palantir.remoting3:refresh-utils",
-=======
->>>>>>> f236d3b8
                 "io.dropwizard:dropwizard-util"
             ]
         },
@@ -570,10 +567,7 @@
         "com.palantir.remoting3:jaxrs-clients": {
             "locked": "3.5.1",
             "transitive": [
-<<<<<<< HEAD
                 "com.palantir.atlasdb:atlasdb-api",
-=======
->>>>>>> f236d3b8
                 "com.palantir.atlasdb:qos-service-api"
             ]
         },
@@ -657,11 +651,7 @@
             ]
         },
         "com.palantir.tritium:tritium-api": {
-<<<<<<< HEAD
-            "locked": "0.8.4",
-=======
             "locked": "0.9.0",
->>>>>>> f236d3b8
             "transitive": [
                 "com.palantir.tritium:tritium-core",
                 "com.palantir.tritium:tritium-lib",
@@ -671,11 +661,7 @@
             ]
         },
         "com.palantir.tritium:tritium-core": {
-<<<<<<< HEAD
-            "locked": "0.8.4",
-=======
             "locked": "0.9.0",
->>>>>>> f236d3b8
             "transitive": [
                 "com.palantir.tritium:tritium-lib",
                 "com.palantir.tritium:tritium-metrics",
@@ -684,63 +670,39 @@
             ]
         },
         "com.palantir.tritium:tritium-lib": {
-<<<<<<< HEAD
-            "locked": "0.8.4",
-=======
             "locked": "0.9.0",
->>>>>>> f236d3b8
             "transitive": [
                 "com.palantir.atlasdb:atlasdb-client",
                 "com.palantir.atlasdb:atlasdb-config"
             ]
         },
         "com.palantir.tritium:tritium-metrics": {
-<<<<<<< HEAD
-            "locked": "0.8.4",
-=======
             "locked": "0.9.0",
->>>>>>> f236d3b8
             "transitive": [
                 "com.palantir.atlasdb:atlasdb-client",
                 "com.palantir.tritium:tritium-lib"
             ]
         },
         "com.palantir.tritium:tritium-proxy": {
-<<<<<<< HEAD
-            "locked": "0.8.4",
-=======
             "locked": "0.9.0",
->>>>>>> f236d3b8
             "transitive": [
                 "com.palantir.tritium:tritium-lib"
             ]
         },
         "com.palantir.tritium:tritium-registry": {
-<<<<<<< HEAD
-            "locked": "0.8.4",
-=======
             "locked": "0.9.0",
->>>>>>> f236d3b8
             "transitive": [
                 "com.palantir.atlasdb:atlasdb-client"
             ]
         },
         "com.palantir.tritium:tritium-slf4j": {
-<<<<<<< HEAD
-            "locked": "0.8.4",
-=======
             "locked": "0.9.0",
->>>>>>> f236d3b8
             "transitive": [
                 "com.palantir.tritium:tritium-lib"
             ]
         },
         "com.palantir.tritium:tritium-tracing": {
-<<<<<<< HEAD
-            "locked": "0.8.4",
-=======
             "locked": "0.9.0",
->>>>>>> f236d3b8
             "transitive": [
                 "com.palantir.tritium:tritium-lib"
             ]
@@ -1640,11 +1602,8 @@
                 "com.palantir.atlasdb:atlasdb-commons",
                 "com.palantir.remoting-api:errors",
                 "com.palantir.remoting2:error-handling",
-<<<<<<< HEAD
                 "com.palantir.remoting3:jaxrs-clients",
                 "com.palantir.remoting3:refresh-utils",
-=======
->>>>>>> f236d3b8
                 "io.dropwizard:dropwizard-util"
             ]
         },
@@ -2010,10 +1969,7 @@
             "locked": "1.4.0",
             "transitive": [
                 "com.palantir.atlasdb:atlasdb-config",
-<<<<<<< HEAD
-=======
                 "com.palantir.atlasdb:atlasdb-dbkvs",
->>>>>>> f236d3b8
                 "com.palantir.atlasdb:atlasdb-feign",
                 "com.palantir.atlasdb:timelock-agent",
                 "com.palantir.remoting3:http-clients"
@@ -2079,10 +2035,7 @@
         "com.palantir.remoting3:jaxrs-clients": {
             "locked": "3.5.1",
             "transitive": [
-<<<<<<< HEAD
                 "com.palantir.atlasdb:atlasdb-api",
-=======
->>>>>>> f236d3b8
                 "com.palantir.atlasdb:qos-service-api"
             ]
         },
@@ -2169,11 +2122,7 @@
             ]
         },
         "com.palantir.tritium:tritium-api": {
-<<<<<<< HEAD
-            "locked": "0.8.4",
-=======
             "locked": "0.9.0",
->>>>>>> f236d3b8
             "transitive": [
                 "com.palantir.tritium:tritium-core",
                 "com.palantir.tritium:tritium-lib",
@@ -2183,11 +2132,7 @@
             ]
         },
         "com.palantir.tritium:tritium-core": {
-<<<<<<< HEAD
-            "locked": "0.8.4",
-=======
             "locked": "0.9.0",
->>>>>>> f236d3b8
             "transitive": [
                 "com.palantir.tritium:tritium-lib",
                 "com.palantir.tritium:tritium-metrics",
@@ -2196,63 +2141,39 @@
             ]
         },
         "com.palantir.tritium:tritium-lib": {
-<<<<<<< HEAD
-            "locked": "0.8.4",
-=======
             "locked": "0.9.0",
->>>>>>> f236d3b8
             "transitive": [
                 "com.palantir.atlasdb:atlasdb-client",
                 "com.palantir.atlasdb:atlasdb-config"
             ]
         },
         "com.palantir.tritium:tritium-metrics": {
-<<<<<<< HEAD
-            "locked": "0.8.4",
-=======
             "locked": "0.9.0",
->>>>>>> f236d3b8
             "transitive": [
                 "com.palantir.atlasdb:atlasdb-client",
                 "com.palantir.tritium:tritium-lib"
             ]
         },
         "com.palantir.tritium:tritium-proxy": {
-<<<<<<< HEAD
-            "locked": "0.8.4",
-=======
             "locked": "0.9.0",
->>>>>>> f236d3b8
             "transitive": [
                 "com.palantir.tritium:tritium-lib"
             ]
         },
         "com.palantir.tritium:tritium-registry": {
-<<<<<<< HEAD
-            "locked": "0.8.4",
-=======
             "locked": "0.9.0",
->>>>>>> f236d3b8
             "transitive": [
                 "com.palantir.atlasdb:atlasdb-client"
             ]
         },
         "com.palantir.tritium:tritium-slf4j": {
-<<<<<<< HEAD
-            "locked": "0.8.4",
-=======
             "locked": "0.9.0",
->>>>>>> f236d3b8
             "transitive": [
                 "com.palantir.tritium:tritium-lib"
             ]
         },
         "com.palantir.tritium:tritium-tracing": {
-<<<<<<< HEAD
-            "locked": "0.8.4",
-=======
             "locked": "0.9.0",
->>>>>>> f236d3b8
             "transitive": [
                 "com.palantir.tritium:tritium-lib"
             ]
