--- conflicted
+++ resolved
@@ -63,13 +63,9 @@
 import java.util.NavigableMap;
 import java.util.Optional;
 import java.util.Set;
-<<<<<<< HEAD
-import java.util.concurrent.atomic.AtomicLong;
-=======
 import java.util.UUID;
 import java.util.concurrent.atomic.AtomicLong;
 import java.util.concurrent.atomic.AtomicReference;
->>>>>>> 4a1af5c1
 import java.util.function.Predicate;
 import org.awaitility.Awaitility;
 import org.junit.Before;
@@ -397,12 +393,8 @@
     }
 
     @Test
-<<<<<<< HEAD
-    public void lateAbortingTransactionDoesNotFlushValuesToCentralCache() {
-=======
     public void nearbyCommitsDoNotAffectResultsPresentInCache() {
         createTransactionManager(1.0);
->>>>>>> 4a1af5c1
         txnManager.runTaskThrowOnConflict(txn -> {
             txn.put(TABLE_REF, ImmutableMap.of(CELL_1, DATA_1, CELL_2, DATA_2, CELL_3, DATA_3));
             return null;
@@ -410,7 +402,36 @@
 
         awaitUnlock();
 
-<<<<<<< HEAD
+        AtomicLong startTs = new AtomicLong(-1L);
+        AtomicReference<LockWatchCache> lwCache = new AtomicReference<>(null);
+        PreCommitCondition condition = timestamp -> {
+            if (timestamp != startTs.get()) {
+                simulateOverlappingWriteTransaction(lwCache, timestamp);
+            }
+        };
+
+        assertThatCode(() -> txnManager.runTaskWithConditionThrowOnConflict(condition, (txn, _unused) -> {
+                    startTs.set(txn.getTimestamp());
+                    lwCache.set(((LockWatchManagerInternal) txnManager.getLockWatchManager()).getCache());
+
+                    txn.get(TABLE_REF, ImmutableSet.of(CELL_1));
+                    // A write forces this to go through serializable conflict checking
+                    txn.put(TABLE_REF, ImmutableMap.of(CELL_2, DATA_1));
+
+                    return null;
+                }))
+                .doesNotThrowAnyException();
+    }
+
+    @Test
+    public void lateAbortingTransactionDoesNotFlushValuesToCentralCache() {
+        txnManager.runTaskThrowOnConflict(txn -> {
+            txn.put(TABLE_REF, ImmutableMap.of(CELL_1, DATA_1, CELL_2, DATA_2, CELL_3, DATA_3));
+            return null;
+        });
+
+        awaitUnlock();
+
         AtomicLong startTimestamp = new AtomicLong(-1L);
         PreCommitCondition commitFailingCondition = timestamp -> {
             if (timestamp != startTimestamp.get()) {
@@ -449,26 +470,6 @@
             assertHitValues(txn, ImmutableSet.of());
             return null;
         });
-=======
-        AtomicLong startTs = new AtomicLong(-1L);
-        AtomicReference<LockWatchCache> lwCache = new AtomicReference<>(null);
-        PreCommitCondition condition = timestamp -> {
-            if (timestamp != startTs.get()) {
-                simulateOverlappingWriteTransaction(lwCache, timestamp);
-            }
-        };
-
-        assertThatCode(() -> txnManager.runTaskWithConditionThrowOnConflict(condition, (txn, _unused) -> {
-                    startTs.set(txn.getTimestamp());
-                    lwCache.set(((LockWatchManagerInternal) txnManager.getLockWatchManager()).getCache());
-
-                    txn.get(TABLE_REF, ImmutableSet.of(CELL_1));
-                    // A write forces this to go through serializable conflict checking
-                    txn.put(TABLE_REF, ImmutableMap.of(CELL_2, DATA_1));
-
-                    return null;
-                }))
-                .doesNotThrowAnyException();
     }
 
     private void simulateOverlappingWriteTransaction(
@@ -492,7 +493,6 @@
 
         txnManager.getKeyValueService().put(TABLE_REF, ImmutableMap.of(CELL_1, DATA_4), theirCommitTimestamp - 1);
         txnManager.getTransactionService().putUnlessExists(theirCommitTimestamp - 1, theirCommitTimestamp + 1);
->>>>>>> 4a1af5c1
     }
 
     private void overwriteValueViaKvs(Transaction transaction, Map<Cell, byte[]> values) {
