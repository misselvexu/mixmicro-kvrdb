/*
 * (c) Copyright 2018 Palantir Technologies Inc. All rights reserved.
 *
 * Licensed under the Apache License, Version 2.0 (the "License");
 * you may not use this file except in compliance with the License.
 * You may obtain a copy of the License at
 *
 *     http://www.apache.org/licenses/LICENSE-2.0
 *
 * Unless required by applicable law or agreed to in writing, software
 * distributed under the License is distributed on an "AS IS" BASIS,
 * WITHOUT WARRANTIES OR CONDITIONS OF ANY KIND, either express or implied.
 * See the License for the specific language governing permissions and
 * limitations under the License.
 */
package com.palantir.atlasdb.http;

import com.palantir.atlasdb.timelock.api.ConjureTimelockService;
import com.palantir.atlasdb.transaction.impl.TimelockTimestampServiceAdapter;
import com.palantir.atlasdb.util.MetricsManager;
import com.palantir.lock.client.NamespacedConjureTimelockServiceImpl;
import com.palantir.lock.client.RemoteTimelockServiceAdapter;
import com.palantir.lock.v2.NamespacedTimelockRpcClient;
import com.palantir.lock.v2.TimelockRpcClient;
import com.palantir.lock.watch.NoOpLockWatchEventCache;
import com.palantir.timestamp.TimestampService;
import java.util.List;

public final class TimestampClient {
    private TimestampClient() {}

    public static TimestampService create(MetricsManager metricsManager, List<String> hosts) {
<<<<<<< HEAD
        return new TimelockTimestampServiceAdapter(
               RemoteTimelockServiceAdapter.create(
                       new NamespacedTimelockRpcClient(
                               TimelockUtils.createClient(metricsManager, hosts, TimelockRpcClient.class),
                               TimelockUtils.NAMESPACE),
                       new NamespacedConjureTimelockServiceImpl(
                               TimelockUtils.createClient(metricsManager, hosts, ConjureTimelockService.class),
                               TimelockUtils.NAMESPACE),
                       NoOpLockWatchEventCache.INSTANCE));
=======
        return new TimelockTimestampServiceAdapter(RemoteTimelockServiceAdapter.create(
                new NamespacedTimelockRpcClient(
                        TimelockUtils.createClient(metricsManager, hosts, TimelockRpcClient.class),
                        TimelockUtils.NAMESPACE),
                new NamespacedConjureTimelockService(
                        TimelockUtils.createClient(metricsManager, hosts, ConjureTimelockService.class),
                        TimelockUtils.NAMESPACE),
                NoOpLockWatchEventCache.INSTANCE));
>>>>>>> 249de1a6
    }
}<|MERGE_RESOLUTION|>--- conflicted
+++ resolved
@@ -30,7 +30,6 @@
     private TimestampClient() {}
 
     public static TimestampService create(MetricsManager metricsManager, List<String> hosts) {
-<<<<<<< HEAD
         return new TimelockTimestampServiceAdapter(
                RemoteTimelockServiceAdapter.create(
                        new NamespacedTimelockRpcClient(
@@ -40,15 +39,5 @@
                                TimelockUtils.createClient(metricsManager, hosts, ConjureTimelockService.class),
                                TimelockUtils.NAMESPACE),
                        NoOpLockWatchEventCache.INSTANCE));
-=======
-        return new TimelockTimestampServiceAdapter(RemoteTimelockServiceAdapter.create(
-                new NamespacedTimelockRpcClient(
-                        TimelockUtils.createClient(metricsManager, hosts, TimelockRpcClient.class),
-                        TimelockUtils.NAMESPACE),
-                new NamespacedConjureTimelockService(
-                        TimelockUtils.createClient(metricsManager, hosts, ConjureTimelockService.class),
-                        TimelockUtils.NAMESPACE),
-                NoOpLockWatchEventCache.INSTANCE));
->>>>>>> 249de1a6
     }
 }